<<<<<<< HEAD
(def ps-version "7.7.0-SNAPSHOT")
=======
(def ps-version "6.19.0-SNAPSHOT")
>>>>>>> 8c837e56

(defn deploy-info
  [url]
  { :url url
    :username :env/nexus_jenkins_username
    :password :env/nexus_jenkins_password
    :sign-releases false})

(def heap-size-from-profile-clj
  (let [profile-clj (io/file (System/getenv "HOME") ".lein" "profiles.clj")]
    (if (.exists profile-clj)
      (-> profile-clj
        slurp
        read-string
        (get-in [:user :puppetserver-heap-size])))))

(defn heap-size
  [default-heap-size]
  (or
    (System/getenv "PUPPETSERVER_HEAP_SIZE")
    heap-size-from-profile-clj
    default-heap-size))

(defproject puppetlabs/puppetserver ps-version
  :description "Puppet Server"

  :min-lein-version "2.9.1"

  :parent-project {:coords [puppetlabs/clj-parent "4.9.8"]
                   :inherit [:managed-dependencies]}

  :dependencies [[org.clojure/clojure]

                 [slingshot]
                 [clj-commons/clj-yaml]
                 [org.yaml/snakeyaml]
                 [commons-lang]
                 [commons-io]

                 [clj-time]
                 [grimradical/clj-semver "0.3.0" :exclusions [org.clojure/clojure]]
                 [prismatic/schema]
                 [clj-commons/fs]
                 [liberator]
                 [org.apache.commons/commons-exec]
                 [io.dropwizard.metrics/metrics-core]

                 ;; We do not currently use this dependency directly, but
                 ;; we have documentation that shows how users can use it to
                 ;; send their logs to logstash, so we include it in the jar.
                 [net.logstash.logback/logstash-logback-encoder]

                 [puppetlabs/jruby-utils]
                 [puppetlabs/clj-shell-utils]
                 [puppetlabs/trapperkeeper]
                 [puppetlabs/trapperkeeper-webserver-jetty9]
                 [puppetlabs/trapperkeeper-authorization]
                 [puppetlabs/trapperkeeper-comidi-metrics]
                 [puppetlabs/trapperkeeper-metrics]
                 [puppetlabs/trapperkeeper-scheduler]
                 [puppetlabs/trapperkeeper-status]
                 [puppetlabs/trapperkeeper-filesystem-watcher]
                 [puppetlabs/kitchensink]
                 [puppetlabs/ssl-utils]
                 [puppetlabs/ring-middleware]
                 [puppetlabs/dujour-version-check]
                 [puppetlabs/http-client]
                 [puppetlabs/comidi]
                 [puppetlabs/i18n]]

  :main puppetlabs.trapperkeeper.main

  :pedantic? :abort

  :source-paths ["src/clj"]
  :java-source-paths ["src/java"]

  :test-paths ["test/unit" "test/integration"]
  :resource-paths ["resources" "src/ruby"]

  :repositories [["releases" "https://artifactory.delivery.puppetlabs.net/artifactory/clojure-releases__local/"]
                 ["snapshots" "https://artifactory.delivery.puppetlabs.net/artifactory/clojure-snapshots__local/"]]

  :plugins [[lein-parent "0.3.7"]
            ;; We have to have this, and it needs to agree with clj-parent
            ;; until/unless you can have managed plugin dependencies.
            [puppetlabs/i18n "0.9.2" :hooks false]]

  :uberjar-name "puppet-server-release.jar"
  :lein-ezbake {:vars {:user "puppet"
                       :group "puppet"
                       :build-type "foss"
                       :java-args ~(str "-Xms2g -Xmx2g "
                                     "-Djruby.logger.class=com.puppetlabs.jruby_utils.jruby.Slf4jLogger")
                       :create-dirs ["/opt/puppetlabs/server/data/puppetserver/jars"]
                       :repo-target "puppet7"
                       :nonfinal-repo-target "puppet7-nightly"
                       :bootstrap-source :services-d
                       :logrotate-enabled false}
                :resources {:dir "tmp/ezbake-resources"}
                :config-dir "ezbake/config"
                :system-config-dir "ezbake/system-config"}

  :deploy-repositories [["releases" ~(deploy-info "https://artifactory.delivery.puppetlabs.net/artifactory/clojure-releases__local/")]
                        ["snapshots" ~(deploy-info "https://artifactory.delivery.puppetlabs.net/artifactory/clojure-snapshots__local/")]]

  ;; By declaring a classifier here and a corresponding profile below we'll get an additional jar
  ;; during `lein jar` that has all the code in the test/ directory. Downstream projects can then
  ;; depend on this test jar using a :classifier in their :dependencies to reuse the test utility
  ;; code that we have.
  :classifiers [["test" :testutils]]

  :profiles {:defaults {:source-paths  ["dev"]
                        :dependencies  [[org.clojure/tools.namespace]
                                        [puppetlabs/trapperkeeper-webserver-jetty9 :classifier "test"]
                                        [puppetlabs/trapperkeeper nil :classifier "test" :scope "test"]
                                        [puppetlabs/trapperkeeper-metrics :classifier "test" :scope "test"]
                                        [puppetlabs/kitchensink nil :classifier "test" :scope "test"]
                                        [ring-basic-authentication]
                                        [ring/ring-mock]
                                        [beckon]
                                        [lambdaisland/uri "1.4.70"]]}
             :dev [:defaults
                   {:dependencies [[org.bouncycastle/bcpkix-jdk15on]]}]
             :fips [:defaults
                    {:dependencies [[org.bouncycastle/bcpkix-fips]
                                    [org.bouncycastle/bc-fips]
                                    [org.bouncycastle/bctls-fips]]
                     :jvm-opts ~(let [version (System/getProperty "java.specification.version")
                                      [major minor _] (clojure.string/split version #"\.")
                                      unsupported-ex (ex-info "Unsupported major Java version. Expects 8 or 11."
                                                       {:major major
                                                        :minor minor})]
                                  (condp = (java.lang.Integer/parseInt major)
                                    1 (if (= 8 (java.lang.Integer/parseInt minor))
                                        ["-Djava.security.properties==./dev-resources/java.security.jdk8-fips"]
                                        (throw unsupported-ex))
                                    11 ["-Djava.security.properties==./dev-resources/java.security.jdk11-fips"]
                                    (throw unsupported-ex)))}]

             :testutils {:source-paths ["test/unit" "test/integration"]}
             :test {
                    ;; NOTE: In core.async version 0.2.382, the default size for
                    ;; the core.async dispatch thread pool was reduced from
                    ;; (42 + (2 * num-cpus)) to... eight.  The jruby metrics tests
                    ;; use core.async and need more than eight threads to run
                    ;; properly; this setting overrides the default value.  Without
                    ;; it the metrics tests will hang.
                    :jvm-opts ["-Dclojure.core.async.pool-size=50"]}


             :ezbake {:dependencies ^:replace [;; we need to explicitly pull in our parent project's
                                               ;; clojure version here, because without it, lein
                                               ;; brings in its own version.
                                               ;; NOTE that these deps will completely replace the deps
                                               ;; in the list above, so any version overrides need to be
                                               ;; specified in both places. TODO: fix this.
                                               [org.clojure/clojure]
                                               [org.bouncycastle/bcpkix-jdk15on]
                                               [puppetlabs/jruby-utils]
                                               [puppetlabs/puppetserver ~ps-version]
                                               [puppetlabs/trapperkeeper-webserver-jetty9]]
                      :plugins [[puppetlabs/lein-ezbake "2.3.2"]]
                      :name "puppetserver"}
             :uberjar {:dependencies [[org.bouncycastle/bcpkix-jdk15on]
                                      [puppetlabs/trapperkeeper-webserver-jetty9]]
                       :aot [puppetlabs.trapperkeeper.main
                             puppetlabs.trapperkeeper.services.status.status-service
                             puppetlabs.trapperkeeper.services.metrics.metrics-service
                             puppetlabs.services.protocols.jruby-puppet
                             puppetlabs.trapperkeeper.services.watcher.filesystem-watch-service
                             puppetlabs.trapperkeeper.services.webserver.jetty9-service
                             puppetlabs.trapperkeeper.services.webrouting.webrouting-service
                             puppetlabs.services.legacy-routes.legacy-routes-core
                             puppetlabs.services.protocols.jruby-metrics
                             puppetlabs.services.protocols.ca
                             puppetlabs.puppetserver.common
                             puppetlabs.trapperkeeper.services.scheduler.scheduler-service
                             puppetlabs.services.jruby.jruby-metrics-core
                             puppetlabs.services.jruby.jruby-metrics-service
                             puppetlabs.services.protocols.puppet-server-config
                             puppetlabs.puppetserver.liberator-utils
                             puppetlabs.services.puppet-profiler.puppet-profiler-core
                             puppetlabs.services.jruby-pool-manager.jruby-pool-manager-service
                             puppetlabs.services.jruby.puppet-environments
                             puppetlabs.services.jruby.jruby-puppet-schemas
                             puppetlabs.services.jruby.jruby-puppet-core
                             puppetlabs.services.jruby.jruby-puppet-service
                             puppetlabs.puppetserver.jruby-request
                             puppetlabs.puppetserver.shell-utils
                             puppetlabs.puppetserver.ringutils
                             puppetlabs.puppetserver.certificate-authority
                             puppetlabs.services.ca.certificate-authority-core
                             puppetlabs.services.puppet-admin.puppet-admin-core
                             puppetlabs.services.puppet-admin.puppet-admin-service
                             puppetlabs.services.versioned-code-service.versioned-code-core
                             puppetlabs.services.ca.certificate-authority-disabled-service
                             puppetlabs.services.protocols.request-handler
                             puppetlabs.services.request-handler.request-handler-core
                             puppetlabs.puppetserver.cli.subcommand
                             puppetlabs.services.request-handler.request-handler-service
                             puppetlabs.services.protocols.versioned-code
                             puppetlabs.services.protocols.puppet-profiler
                             puppetlabs.services.puppet-profiler.puppet-profiler-service
                             puppetlabs.services.master.master-core
                             puppetlabs.services.protocols.master
                             puppetlabs.services.config.puppet-server-config-core
                             puppetlabs.services.config.puppet-server-config-service
                             puppetlabs.services.versioned-code-service.versioned-code-service
                             puppetlabs.services.legacy-routes.legacy-routes-service
                             puppetlabs.services.master.master-service
                             puppetlabs.services.ca.certificate-authority-service
                             puppetlabs.puppetserver.cli.ruby
                             puppetlabs.puppetserver.cli.irb
                             puppetlabs.puppetserver.cli.gem
                             puppetlabs.services.analytics.analytics-service
                             puppetlabs.services.protocols.legacy-routes]}
             :ci {:plugins [[lein-pprint "1.1.1"]
                            [lein-exec "0.3.7"]]}}

  :test-selectors {:default (complement :multithreaded-only)
                   :integration :integration
                   :unit (complement :integration)
                   :multithreaded (complement :single-threaded-only)
                   :singlethreaded (complement :multithreaded-only)}

  :aliases {"gem" ["trampoline" "run" "-m" "puppetlabs.puppetserver.cli.gem" "--config" "./dev/puppetserver.conf" "--"]
            "ruby" ["trampoline" "run" "-m" "puppetlabs.puppetserver.cli.ruby" "--config" "./dev/puppetserver.conf" "--"]
            "irb" ["trampoline" "run" "-m" "puppetlabs.puppetserver.cli.irb" "--config" "./dev/puppetserver.conf" "--"]
            "thread-test" ["trampoline" "run" "-b" "ext/thread_test/bootstrap.cfg" "--config" "./ext/thread_test/puppetserver.conf"]}

  :jvm-opts ["-Djruby.logger.class=com.puppetlabs.jruby_utils.jruby.Slf4jLogger"
               "-XX:+UseG1GC"
               ~(str "-Xms" (heap-size "1G"))
               ~(str "-Xmx" (heap-size "2G"))
               "-XX:+IgnoreUnrecognizedVMOptions"]

  :repl-options {:init-ns dev-tools}

  ;; This is used to merge the locales.clj of all the dependencies into a single
  ;; file inside the uberjar
  :uberjar-merge-with {"locales.clj"  [(comp read-string slurp)
                                       (fn [new prev]
                                         (if (map? prev) [new prev] (conj prev new)))
                                       #(spit %1 (pr-str %2))]})
<|MERGE_RESOLUTION|>--- conflicted
+++ resolved
@@ -1,8 +1,4 @@
-<<<<<<< HEAD
 (def ps-version "7.7.0-SNAPSHOT")
-=======
-(def ps-version "6.19.0-SNAPSHOT")
->>>>>>> 8c837e56
 
 (defn deploy-info
   [url]

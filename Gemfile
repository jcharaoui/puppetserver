source ENV['GEM_SOURCE'] || "http://rubygems.delivery.puppetlabs.net"

def location_for(place, fake_version = nil)
  if place =~ /^(git[:@][^#]*)#(.*)/
    [fake_version, { :git => $1, :branch => $2, :require => false }].compact
  elsif place =~ /^file:\/\/(.*)/
    ['>= 0', { :path => File.expand_path($1), :require => false }]
  else
    [place, { :require => false }]
  end
end

gem 'rake', :group => [:development, :test]
gem 'jira-ruby', :group => :development

group :test do
  gem 'rspec'
<<<<<<< HEAD
  gem 'beaker', *location_for(ENV['BEAKER_VERSION'] || '~> 2.49.0')
=======
  gem 'beaker', *location_for(ENV['BEAKER_VERSION'] || '~> 2.50.0')
>>>>>>> e68235d0
  gem "beaker-hostgenerator", *location_for(ENV['BEAKER_HOSTGENERATOR_VERSION'] || "~> 0.7")
  gem 'uuidtools'
  gem 'httparty'
  gem 'master_manipulator'
end

if File.exists? "#{__FILE__}.local"
  eval(File.read("#{__FILE__}.local"), binding)
end<|MERGE_RESOLUTION|>--- conflicted
+++ resolved
@@ -15,11 +15,7 @@
 
 group :test do
   gem 'rspec'
-<<<<<<< HEAD
-  gem 'beaker', *location_for(ENV['BEAKER_VERSION'] || '~> 2.49.0')
-=======
   gem 'beaker', *location_for(ENV['BEAKER_VERSION'] || '~> 2.50.0')
->>>>>>> e68235d0
   gem "beaker-hostgenerator", *location_for(ENV['BEAKER_HOSTGENERATOR_VERSION'] || "~> 0.7")
   gem 'uuidtools'
   gem 'httparty'

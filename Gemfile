source ENV['GEM_SOURCE'] || 'https://artifactory.delivery.puppetlabs.net/artifactory/api/gems/rubygems/'

def location_for(place, fake_version = nil)
  if place =~ /^(git[:@][^#]*)#(.*)/
    [fake_version, { :git => $1, :branch => $2, :require => false }].compact
  elsif place =~ /^file:\/\/(.*)/
    ['>= 0', { :path => File.expand_path($1), :require => false }]
  else
    [place, { :require => false }]
  end
end

gem 'packaging', *location_for(ENV['PACKAGING_LOCATION'] || '~> 0.99')
gem 'rake', :group => [:development, :test]
gem 'jira-ruby', :group => :development

group :test do
  gem 'rspec'
  gem 'beaker', *location_for(ENV['BEAKER_VERSION'] || '~> 4.1')
  gem "beaker-hostgenerator", *location_for(ENV['BEAKER_HOSTGENERATOR_VERSION'] || "~> 1.1")
  gem "beaker-abs", *location_for(ENV['BEAKER_ABS_VERSION'] || "~> 0.1")
<<<<<<< HEAD
  gem "beaker-puppet", *location_for(ENV['BEAKER_PUPPET_VERSION'] || "git://github.com/puppetlabs/beaker-puppet.git#0.x")
=======
  gem "beaker-vmpooler", *location_for(ENV['BEAKER_VMPOOLER_VERSION'] || "~> 1.3")
  gem "beaker-puppet", *location_for(ENV['BEAKER_PUPPET_VERSION'] || ["~> 1.0", ">= 1.0.1"])
>>>>>>> 2e7d6406
  gem 'uuidtools'
  gem 'httparty'
  gem 'master_manipulator'

  # docker-api 1.32.0 requires ruby 2.0.0
  gem 'docker-api', '1.31.0'
end

if File.exists? "#{__FILE__}.local"
  eval(File.read("#{__FILE__}.local"), binding)
end<|MERGE_RESOLUTION|>--- conflicted
+++ resolved
@@ -19,12 +19,8 @@
   gem 'beaker', *location_for(ENV['BEAKER_VERSION'] || '~> 4.1')
   gem "beaker-hostgenerator", *location_for(ENV['BEAKER_HOSTGENERATOR_VERSION'] || "~> 1.1")
   gem "beaker-abs", *location_for(ENV['BEAKER_ABS_VERSION'] || "~> 0.1")
-<<<<<<< HEAD
-  gem "beaker-puppet", *location_for(ENV['BEAKER_PUPPET_VERSION'] || "git://github.com/puppetlabs/beaker-puppet.git#0.x")
-=======
   gem "beaker-vmpooler", *location_for(ENV['BEAKER_VMPOOLER_VERSION'] || "~> 1.3")
   gem "beaker-puppet", *location_for(ENV['BEAKER_PUPPET_VERSION'] || ["~> 1.0", ">= 1.0.1"])
->>>>>>> 2e7d6406
   gem 'uuidtools'
   gem 'httparty'
   gem 'master_manipulator'

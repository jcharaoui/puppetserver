require 'puppet'
require 'puppet/server'
require 'puppet/server/config'
require 'net/http'
require 'base64'

require 'java'
java_import com.puppetlabs.http.client.RequestOptions
java_import com.puppetlabs.http.client.ClientOptions
java_import com.puppetlabs.http.client.ResponseBodyType
SyncHttpClient = com.puppetlabs.http.client.Sync

class Puppet::Server::HttpClientError < SocketError
  attr_reader :cause

  def initialize(message, cause = nil)
    super(message)
    @cause = cause
  end
end

class Puppet::Server::HttpClient

  OPTION_DEFAULTS = {
      :use_ssl => true,
      :verify => nil,
      :redirect_limit => 10,
  }

  # Store a java HashMap of settings related to the http client
  def self.initialize_settings(settings)
    @settings = settings.select { |k,v|
      ["ssl_protocols",
       "cipher_suites",
       "http_connect_timeout_milliseconds",
       "http_idle_timeout_milliseconds"].include? k
    }
  end

  def self.settings
    @settings ||= {}
  end

  def initialize(server, port, options = {})
    options = OPTION_DEFAULTS.merge(options)

    @server = server
    @port = port
    @use_ssl = options[:use_ssl]
    @protocol = @use_ssl ? "https" : "http"
  end

  def post(url, body, headers, options = {})
    # If credentials were supplied for HTTP basic auth, add them into the headers.
    # This is based on the code in lib/puppet/reports/http.rb.
    credentials = options[:basic_auth]
    if credentials
      if headers["Authorization"]
        raise "Existing 'Authorization' header conflicts with supplied HTTP basic auth credentials."
      end

      # http://en.wikipedia.org/wiki/Basic_access_authentication#Client_side
      encoded = Base64.strict_encode64("#{credentials[:user]}:#{credentials[:password]}")
      headers["Authorization"] = "Basic #{encoded}"
    end

    # Ensure multiple requests are not made on the same connection
    headers["Connection"] = "close"

    request_options = RequestOptions.new(build_url(url))
    request_options.set_headers(headers)
    request_options.set_as(ResponseBodyType::TEXT)
    request_options.set_body(body)
    response = self.class.client_post(request_options)
    ruby_response(response)
  end

  def get(url, headers)
    # Ensure multiple requests are not made on the same connection
    headers["Connection"] = "close"

    request_options = RequestOptions.new(build_url(url))
    request_options.set_headers(headers)
    request_options.set_as(ResponseBodyType::TEXT)
    response = self.class.client_get(request_options)
    ruby_response(response)
  end

  def self.terminate
    unless @client.nil?
      @client.close
<<<<<<< HEAD
=======
      @client = nil
>>>>>>> 3ed47b35
    end
  end

  private

  def self.configure_timeouts(request_options)
    settings = self.settings

    if settings.has_key?("http_connect_timeout_milliseconds")
      request_options.set_connect_timeout_milliseconds(settings["http_connect_timeout_milliseconds"])
    end

    if settings.has_key?("http_idle_timeout_milliseconds")
      request_options.set_socket_timeout_milliseconds(settings["http_idle_timeout_milliseconds"])
    end
  end

  def self.configure_ssl(request_options)
    request_options.set_ssl_context(Puppet::Server::Config.ssl_context)

    settings = self.settings

    if settings.has_key?("ssl_protocols")
      request_options.set_ssl_protocols(settings["ssl_protocols"])
    end
    if settings.has_key?("cipher_suites")
      request_options.set_ssl_cipher_suites(settings["cipher_suites"])
    end
  end

  def remove_leading_slash(url)
    url.sub(/^\//, "")
  end

  def build_url(url)
    "#{@protocol}://#{@server}:#{@port}/#{remove_leading_slash(url)}"
  end

  # Copied from Net::HTTPResponse because it is private there.
  def ruby_response_class(code)
    Net::HTTPResponse::CODE_TO_OBJ[code] or
    Net::HTTPResponse::CODE_CLASS_TO_OBJ[code[0,1]] or
    Net::HTTPUnknownResponse
  end

  def ruby_response(response)
    clazz = ruby_response_class(response.status.to_s)
    result = clazz.new(nil, response.status.to_s, nil)
    result.body = response.body
    # This is nasty, nasty.  But apparently there is no way to create
    # an instance of Net::HttpResponse from outside of the library and have
    # the body be readable, unless you do stupid things like this.
    result.instance_variable_set(:@read, true)

    response.headers.each do |k,v|
      result[k] = v
    end
    result
  end

  def self.create_client_options
    client_options = ClientOptions.new
    self.configure_timeouts(client_options)
    self.configure_ssl(client_options)
    client_options
  end

  def self.create_client
    client_options = create_client_options
    SyncHttpClient.createClient(client_options)
  end

  def self.client
    @client ||= create_client
  end

  def self.client_post(request_options)
    self.client.post(request_options)
  rescue Java::ComPuppetlabsHttpClient::HttpClientException => e
    raise Puppet::Server::HttpClientError.new(e.message, e)
  end

  def self.client_get(request_options)
    self.client.get(request_options)
  rescue Java::ComPuppetlabsHttpClient::HttpClientException => e
    raise Puppet::Server::HttpClientError.new(e.message, e)
  end
end<|MERGE_RESOLUTION|>--- conflicted
+++ resolved
@@ -89,10 +89,7 @@
   def self.terminate
     unless @client.nil?
       @client.close
-<<<<<<< HEAD
-=======
       @client = nil
->>>>>>> 3ed47b35
     end
   end
 

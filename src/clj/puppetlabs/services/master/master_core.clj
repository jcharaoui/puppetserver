--- conflicted
+++ resolved
@@ -1,25 +1,17 @@
 (ns puppetlabs.services.master.master-core
-<<<<<<< HEAD
-  (:import (java.io FileInputStream))
-  (:require [compojure.core :as compojure]
-            [compojure.route :as route]
-            [me.raynes.fs :as fs]
-            [puppetlabs.puppetserver.ringutils :as ringutils]
-            [puppetlabs.dujour.version-check :as version-check]
-            [puppetlabs.services.config.puppet-server-config-core :as config]))
-=======
   (:import (java.io FileInputStream)
            (clojure.lang IFn))
   (:require [me.raynes.fs :as fs]
+            [compojure.route :as route]
             [puppetlabs.puppetserver.ringutils :as ringutils]
+            [puppetlabs.dujour.version-check :as version-check]
+            [puppetlabs.services.config.puppet-server-config-core :as config]
             [puppetlabs.comidi :as comidi]
             [schema.core :as schema]))
->>>>>>> 2928a254
 
 ;;;;;;;;;;;;;;;;;;;;;;;;;;;;;;;;;;;;;;;;;;;;;;;;;;;;;;;;;;;;;;;;;;;;;;;;;;;;;;;;
 ;;; Constants
 
-<<<<<<< HEAD
 (def puppet-API-versions
   "v3")
 
@@ -30,23 +22,9 @@
 ;;; Routing
 
 (defn v3-routes
-  "Creates the compojure routes to handle the master's '/v3' routes, which
+  "Creates the routes to handle the master's '/v3' routes, which
    includes '/environments' and the non-CA indirected routes. The CA-related
    endpoints are handled separately by the CA service."
-=======
-(defn v2_0-routes
-  "Creates the web routes to handle the master's '/v2.0' routes."
-  [request-handler]
-  (comidi/routes
-    (comidi/GET "/environments" request
-                   (request-handler request))))
-
-(defn legacy-routes
-  "Creates the web routes to handle the master's 'legacy' routes
-   - ie, any route without a version in its path (eg, /v2.0/whatever) - but
-   excluding the CA-related endpoints, which are handled separately by the
-   CA service."
->>>>>>> 2928a254
   [request-handler]
   (comidi/routes
     (comidi/GET ["/node/" [#".*" :rest]] request
@@ -61,29 +39,9 @@
                    (request-handler request))
     (comidi/GET ["/file_bucket_file/" [#".*" :rest]] request
                    (request-handler request))
-<<<<<<< HEAD
-    (compojure/PUT "/file_bucket_file/*" request
+    (comidi/PUT ["/file_bucket_file/" [#".*" :rest]] request
                    (request-handler request))
-    (compojure/HEAD "/file_bucket_file/*" request
-=======
-
-    ;; TODO: file_bucket_file request PUTs from Puppet agents currently use a
-    ;; Content-Type of 'text/plain', which, per HTTP specification, would imply
-    ;; a default character encoding of ISO-8859-1 or US-ASCII be used to decode
-    ;; the data.  This would be incorrect to do in this case, however, because
-    ;; the actual payload is "binary".  Coercing this to
-    ;; "application/octet-stream" for now as this is synonymous with "binary".
-    ;; This should be removed when/if Puppet agents start using an appropriate
-    ;; Content-Type to describe the input payload - see PUP-3812 for the core
-    ;; Puppet work and SERVER-294 for the related Puppet Server work that
-    ;; would be done.
-    (comidi/PUT ["/file_bucket_file/" [#".*" :rest]] request
-                   (request-handler (assoc request
-                                           :content-type
-                                           "application/octet-stream")))
-
     (comidi/HEAD ["/file_bucket_file/" [#".*" :rest]] request
->>>>>>> 2928a254
                    (request-handler request))
 
     (comidi/GET ["/catalog/" [#".*" :rest]] request
@@ -96,9 +54,9 @@
                    (request-handler request))
     (comidi/GET ["/resource_types/" [#".*" :rest]] request
                    (request-handler request))
+    (comidi/GET "/environments" request
+                   (request-handler request))
     (comidi/GET ["/status/" [#".*" :rest]] request
-                   (request-handler request))
-    (compojure/GET "/environments" request
                    (request-handler request))
 
     ;; TODO: when we get rid of the legacy dashboard after 3.4, we should remove
@@ -106,15 +64,6 @@
     ;; directed to PuppetDB.
     (comidi/GET ["/facts_search/" [#".*" :rest]] request
                    (request-handler request))))
-
-<<<<<<< HEAD
-(defn root-routes
-  "Creates all of the compojure routes for the master."
-  [request-handler]
-  (compojure/routes
-    (compojure/context "/v3" request
-                       (v3-routes request-handler))
-    (route/not-found "Not Found")))
 
 (defn construct-404-error-message
   [jruby-service product-name]
@@ -129,8 +78,6 @@
        "  Supported /puppet API versions: " puppet-API-versions "\n"
        "  Supported /puppet-ca API versions: " puppet-ca-API-versions))
 
-=======
->>>>>>> 2928a254
 ;;;;;;;;;;;;;;;;;;;;;;;;;;;;;;;;;;;;;;;;;;;;;;;;;;;;;;;;;;;;;;;;;;;;;;;;;;;;;;;;
 ;;; Lifecycle Helper Functions
 
@@ -178,12 +125,19 @@
 ;;;;;;;;;;;;;;;;;;;;;;;;;;;;;;;;;;;;;;;;;;;;;;;;;;;;;;;;;;;;;;;;;;;;;;;;;;;;;;;;
 ;;; Public
 
-<<<<<<< HEAD
-(defn build-ring-handler
-  "Creates the entire compojure application (all routes and middleware)."
-  [request-handler puppet-version]
-  {:pre [(fn? request-handler)]}
-  (-> (root-routes request-handler)
+(defn root-routes
+  "Creates all of the web routes for the master."
+  [request-handler]
+  (comidi/routes
+    (comidi/context "/v3"
+                    (v3-routes request-handler))
+    (comidi/not-found "Not Found")))
+
+(schema/defn ^:always-validate
+  wrap-middleware :- IFn
+  [handler :- IFn
+   puppet-version :- schema/Str]
+  (-> handler
       ringutils/wrap-exception-handling
       ringutils/wrap-request-logging
       ringutils/wrap-response-logging
@@ -196,23 +150,4 @@
   (fn
     [_]
     {:status 404
-     :body   error-message}))
-=======
-(defn root-routes
-  "Creates all of the web routes for the master."
-  [request-handler]
-  (comidi/routes
-    (comidi/context "/v2.0"
-                     (v2_0-routes request-handler))
-    (comidi/context ["/" :environment]
-                     (legacy-routes request-handler))))
-
-(schema/defn ^:always-validate
-  wrap-middleware :- IFn
-  [handler :- IFn
-   puppet-version :- schema/Str]
-  (-> handler
-      ringutils/wrap-request-logging
-      ringutils/wrap-response-logging
-      (ringutils/wrap-with-puppet-version-header puppet-version)))
->>>>>>> 2928a254
+     :body   error-message}))
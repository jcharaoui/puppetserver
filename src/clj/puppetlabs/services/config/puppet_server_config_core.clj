--- conflicted
+++ resolved
@@ -9,12 +9,9 @@
             [puppetlabs.services.jruby.jruby-puppet-service :as jruby]
             [schema.core :as schema]
             [clojure.string :as str]
-<<<<<<< HEAD
-            [puppetlabs.i18n.core :as i18n :refer [trs]]))
-=======
+            [puppetlabs.i18n.core :as i18n :refer [trs]]
             [puppetlabs.services.protocols.jruby-puppet :as jruby-puppet])
   (:import (com.puppetlabs.puppetserver JRubyPuppet)))
->>>>>>> 8afa19af
 
 ;;;;;;;;;;;;;;;;;;;;;;;;;;;;;;;;;;;;;;;;;;;;;;;;;;;;;;;;;;;;;;;;;;;;;;;;;;;;;;;;
 ;; config

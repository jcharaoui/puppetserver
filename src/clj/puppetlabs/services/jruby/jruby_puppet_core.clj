--- conflicted
+++ resolved
@@ -82,21 +82,6 @@
     * :http-client-cipher-suites - A list of legal SSL cipher suites that may
         be used when https client requests are made.
 
-<<<<<<< HEAD
-    * :borrow-timeout - The timeout when borrowing instances from the JRuby
-        Pool in milliseconds. Defaults to 1200000."
-  {:ruby-load-path                                  [schema/Str]
-   :gem-home                                        schema/Str
-   (schema/optional-key :master-conf-dir)           schema/Str
-   (schema/optional-key :master-code-dir)           schema/Str
-   (schema/optional-key :master-var-dir)            schema/Str
-   (schema/optional-key :master-run-dir)            schema/Str
-   (schema/optional-key :master-log-dir)            schema/Str
-   (schema/optional-key :max-active-instances)      schema/Int
-   (schema/optional-key :http-client-ssl-protocols) [schema/Str]
-   (schema/optional-key :http-client-cipher-suites) [schema/Str]
-   (schema/optional-key :borrow-timeout)            schema/Int})
-=======
     * :http-client-connect-timeout-milliseconds - The amount of time, in
         milliseconds, that an outbound HTTP connection will wait to connect
         before giving up. Defaults to 2 minutes if not set. If 0, the timeout is
@@ -115,14 +100,16 @@
   {:ruby-load-path                                                 [schema/Str]
    :gem-home                                                       schema/Str
    (schema/optional-key :master-conf-dir)                          schema/Str
+   (schema/optional-key :master-code-dir)                          schema/Str
    (schema/optional-key :master-var-dir)                           schema/Str
+   (schema/optional-key :master-run-dir)                           schema/Str
+   (schema/optional-key :master-log-dir)                           schema/Str
    (schema/optional-key :max-active-instances)                     schema/Int
    (schema/optional-key :http-client-ssl-protocols)                [schema/Str]
    (schema/optional-key :http-client-cipher-suites)                [schema/Str]
    (schema/optional-key :http-client-connect-timeout-milliseconds) schema/Int
    (schema/optional-key :http-client-idle-timeout-milliseconds)    schema/Int
    (schema/optional-key :borrow-timeout)                           schema/Int})
->>>>>>> fa3d8646
 
 (def PoolState
   "A map that describes all attributes of a particular JRubyPuppet pool."
@@ -183,12 +170,7 @@
                          (map fs/absolute-path ruby-load-path)))
     (.setCompatVersion (CompatVersion/RUBY1_9))
     (.setCompileMode RubyInstanceConfig$CompileMode/OFF)
-<<<<<<< HEAD
     (.setEnvironment (merge {"GEM_HOME" gem-home "JARS_NO_REQUIRE" "true"}
-=======
-    (.setEnvironment (merge {"GEM_HOME" gem-home
-                             "JARS_NO_REQUIRE" "true"}
->>>>>>> fa3d8646
                             jruby-puppet-env))))
 
 (defn empty-scripting-container
@@ -238,34 +220,16 @@
    id       :- schema/Int
    config   :- JRubyPuppetConfig
    profiler :- (schema/maybe PuppetProfiler)]
-<<<<<<< HEAD
   (let [{:keys [ruby-load-path gem-home
-                http-client-ssl-protocols http-client-cipher-suites]} config]
-=======
-  (let [{:keys [ruby-load-path gem-home master-conf-dir master-var-dir
                 http-client-ssl-protocols http-client-cipher-suites
                 http-client-connect-timeout-milliseconds
                 http-client-idle-timeout-milliseconds]} config]
->>>>>>> fa3d8646
     (when-not ruby-load-path
       (throw (IllegalStateException.
                "JRuby service missing config value 'ruby-load-path'")))
-<<<<<<< HEAD
-    (let [scripting-container  (create-scripting-container ruby-load-path gem-home)
-          env-registry         (puppet-env/environment-registry)
-          puppet-server-config (new HashMap)]
-=======
     (let [scripting-container   (create-scripting-container ruby-load-path gem-home)
           env-registry          (puppet-env/environment-registry)
-          ruby-puppet-class     (.runScriptlet scripting-container "Puppet::Server::Master")
-          puppet-config         (HashMap.)
-          puppet-server-config  (HashMap.)]
-      (when master-conf-dir
-        (.put puppet-config "confdir" (fs/absolute-path master-conf-dir)))
-      (when master-var-dir
-        (.put puppet-config "vardir" (fs/absolute-path master-var-dir)))
-
->>>>>>> fa3d8646
+          puppet-server-config  (new HashMap)]
       (when http-client-ssl-protocols
         (.put puppet-server-config "ssl_protocols"
               (into-array String http-client-ssl-protocols)))

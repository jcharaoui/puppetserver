(ns puppetlabs.services.jruby.jruby-puppet-core
  (:require [clojure.tools.logging :as log]
            [me.raynes.fs :as fs]
            [schema.core :as schema]
            [puppetlabs.kitchensink.classpath :as ks-classpath]
            [puppetlabs.kitchensink.core :as ks]
            [puppetlabs.services.jruby.jruby-puppet-schemas :as jruby-puppet-schemas]
            [puppetlabs.services.jruby-pool-manager.jruby-schemas :as jruby-schemas]
            [puppetlabs.services.jruby-pool-manager.jruby-core :as jruby-core]
            [puppetlabs.services.jruby.puppet-environments :as puppet-env]
<<<<<<< HEAD
            [puppetlabs.services.jruby.jruby-puppet-internal :as jruby-internal]
            [puppetlabs.services.jruby.jruby-puppet-agents :as jruby-agents]
            [clojure.java.io :as io]
            [clojure.tools.logging :as log]
            [puppetlabs.i18n.core :as i18n :refer [trs]])
  (:import (puppetlabs.services.jruby.jruby_puppet_schemas JRubyPuppetInstance)
           (com.puppetlabs.puppetserver PuppetProfiler)
           (clojure.lang IFn)))
=======
            [clojure.tools.logging :as log])
  (:import (com.puppetlabs.puppetserver PuppetProfiler JRubyPuppet)
           (clojure.lang IFn)
           (java.util HashMap)))
>>>>>>> 8afa19af

;;;;;;;;;;;;;;;;;;;;;;;;;;;;;;;;;;;;;;;;;;;;;;;;;;;;;;;;;;;;;;;;;;;;;;;;;;;;;;;
;;; Constants

(def ruby-code-dir
  "The name of the directory containing the ruby code in this project.

  This directory is relative to `src/ruby` and works from source because the
  `src/ruby` directory is defined as a resource in `project.clj` which places
  the directory on the classpath which in turn makes the directory available on
  the JRuby load path.  Similarly, this works from the uberjar because this
  directory is placed into the root of the jar structure which is on the
  classpath.

  See also:  http://jruby.org/apidocs/org/jruby/runtime/load/LoadService.html"
  "puppetserver-lib")

(def default-http-connect-timeout
  "The default number of milliseconds that the client will wait for a connection
  to be established. Currently set to 2 minutes."
  (* 2 60 1000))

(def default-http-socket-timeout
  "The default number of milliseconds that the client will allow for no data to
  be available on the socket. Currently set to 20 minutes."
  (* 20 60 1000))

(def default-master-conf-dir
  "/etc/puppetlabs/puppet")

(def default-master-code-dir
  "/etc/puppetlabs/code")

(def default-master-log-dir
  "/var/log/puppetlabs/puppetserver")

(def default-master-run-dir
  "/var/run/puppetlabs/puppetserver")

(def default-master-var-dir
  "/opt/puppetlabs/server/data/puppetserver")

;;;;;;;;;;;;;;;;;;;;;;;;;;;;;;;;;;;;;;;;;;;;;;;;;;;;;;;;;;;;;;;;;;;;;;;;;;;;;;;
;;; Private

<<<<<<< HEAD
(defn default-pool-size
  "Calculate the default size of the JRuby pool, based on the number of cpus."
  [num-cpus]
  (->> (- num-cpus 1)
       (max 1)
       (min 4)))

(schema/defn ^:always-validate
  get-pool-state :- jruby-schemas/PoolState
  "Gets the PoolState from the pool context."
  [context :- jruby-schemas/PoolContext]
  (jruby-internal/get-pool-state context))

(schema/defn ^:always-validate
  get-pool :- jruby-schemas/pool-queue-type
  "Gets the JRubyPuppet pool object from the pool context."
  [context :- jruby-schemas/PoolContext]
  (jruby-internal/get-pool context))

(schema/defn ^:always-validate
  registered-instances :- [JRubyPuppetInstance]
  [context :- jruby-schemas/PoolContext]
  (-> (get-pool context)
      .getRegisteredElements
      .iterator
      iterator-seq
      vec))

(defn verify-config-found!
  [config]
  (if (or (not (map? config))
          (empty? config))
    (throw (IllegalArgumentException. (format "%s %s"
                                              (trs "No configuration data found.")
                                              (trs "Perhaps you did not specify the --config option?"))))))

(schema/defn create-requested-event :- jruby-schemas/JRubyRequestedEvent
  [reason :- jruby-schemas/JRubyEventReason]
  {:type :instance-requested
   :reason reason})

(schema/defn create-borrowed-event :- jruby-schemas/JRubyBorrowedEvent
  [requested-event :- jruby-schemas/JRubyRequestedEvent
   instance :- jruby-schemas/JRubyPuppetBorrowResult]
  {:type :instance-borrowed
   :reason (:reason requested-event)
   :requested-event requested-event
   :instance instance})

(schema/defn create-returned-event :- jruby-schemas/JRubyReturnedEvent
  [instance :- jruby-schemas/JRubyPuppetInstanceOrPill
   reason :- jruby-schemas/JRubyEventReason]
  {:type :instance-returned
   :reason reason
   :instance instance})

(schema/defn create-lock-requested-event :- jruby-schemas/JRubyLockRequestedEvent
  [reason :- jruby-schemas/JRubyEventReason]
  {:type :lock-requested
   :reason reason})

(schema/defn create-lock-acquired-event :- jruby-schemas/JRubyLockAcquiredEvent
  [reason :- jruby-schemas/JRubyEventReason]
  {:type :lock-acquired
   :reason reason})

(schema/defn create-lock-released-event :- jruby-schemas/JRubyLockReleasedEvent
  [reason :- jruby-schemas/JRubyEventReason]
  {:type :lock-released
   :reason reason})

;;;;;;;;;;;;;;;;;;;;;;;;;;;;;;;;;;;;;;;;;;;;;;;;;;;;;;;;;;;;;;;;;;;;;;;;;;;;;;;
;;; Support functions for event notification

(schema/defn notify-event-listeners :- jruby-schemas/JRubyEvent
  [event-callbacks :- [IFn]
   event :- jruby-schemas/JRubyEvent]
  (doseq [f event-callbacks]
    (f event))
  event)

(schema/defn instance-requested :- jruby-schemas/JRubyRequestedEvent
  [event-callbacks :- [IFn]
   reason :- jruby-schemas/JRubyEventReason]
  (notify-event-listeners event-callbacks (create-requested-event reason)))

(schema/defn instance-borrowed :- jruby-schemas/JRubyBorrowedEvent
  [event-callbacks :- [IFn]
   requested-event :- jruby-schemas/JRubyRequestedEvent
   instance :- jruby-schemas/JRubyPuppetBorrowResult]
  (notify-event-listeners event-callbacks (create-borrowed-event requested-event instance)))

(schema/defn instance-returned :- jruby-schemas/JRubyReturnedEvent
  [event-callbacks :- [IFn]
   instance :- jruby-schemas/JRubyPuppetInstanceOrPill
   reason :- jruby-schemas/JRubyEventReason]
  (notify-event-listeners event-callbacks (create-returned-event instance reason)))

(schema/defn lock-requested :- jruby-schemas/JRubyLockRequestedEvent
  [event-callbacks :- [IFn]
   reason :- jruby-schemas/JRubyEventReason]
  (notify-event-listeners event-callbacks (create-lock-requested-event reason)))

(schema/defn lock-acquired :- jruby-schemas/JRubyLockAcquiredEvent
  [event-callbacks :- [IFn]
   reason :- jruby-schemas/JRubyEventReason]
  (notify-event-listeners event-callbacks (create-lock-acquired-event reason)))

(schema/defn lock-released :- jruby-schemas/JRubyLockReleasedEvent
  [event-callbacks :- [IFn]
   reason :- jruby-schemas/JRubyEventReason]
  (notify-event-listeners event-callbacks (create-lock-released-event reason)))

=======
(schema/defn ^:always-validate managed-load-path :- [schema/Str]
  "Return a list of ruby LOAD_PATH directories built from the
  user-configurable ruby-load-path setting of the jruby-puppet configuration."
  [ruby-load-path :- [schema/Str]]
  (cons ruby-code-dir ruby-load-path))

(schema/defn ^:always-validate config->puppet-config :- HashMap
  "Given the raw jruby-puppet configuration section, return a
  HashMap with the configuration necessary for ruby Puppet."
  [config :- jruby-puppet-schemas/JRubyPuppetConfig]
  (let [puppet-config (new HashMap)]
    (doseq [[setting dir] [[:master-conf-dir "confdir"]
                           [:master-code-dir "codedir"]
                           [:master-var-dir "vardir"]
                           [:master-run-dir "rundir"]
                           [:master-log-dir "logdir"]]]
      (if-let [value (get config setting)]
        (.put puppet-config dir (ks/absolute-path value))))
    puppet-config))
>>>>>>> 8afa19af

;;;;;;;;;;;;;;;;;;;;;;;;;;;;;;;;;;;;;;;;;;;;;;;;;;;;;;;;;;;;;;;;;;;;;;;;;;;;;;;
;;; Public

(def facter-jar
  "Well-known name of the facter jar file"
  "facter.jar")

(schema/defn ^:always-validate
  add-facter-jar-to-system-classloader
  "Searches the ruby load path for a file whose name matches that of the
  facter jar file.  The first one found is added to the system classloader's
  classpath.  If no match is found, an info message is written to the log
  but no failure is returned"
  [ruby-load-path :- [schema/Str] ]
  (if-let [facter-jar (first
                       (filter fs/exists?
                               (map #(fs/file % facter-jar) ruby-load-path)))]
    (do
      (log/debug (trs "Adding facter jar to classpath from: {0}" facter-jar))
      (ks-classpath/add-classpath facter-jar))
    (log/info (trs "Facter jar not found in ruby load path"))))

(schema/defn get-initialize-pool-instance-fn :- IFn
  [config :- jruby-puppet-schemas/JRubyPuppetConfig
   profiler :- (schema/maybe PuppetProfiler)]
  (fn [jruby-instance]
    (let [{:keys [http-client-ssl-protocols
                  http-client-cipher-suites
                  http-client-connect-timeout-milliseconds
                  http-client-idle-timeout-milliseconds
                  use-legacy-auth-conf]} config
          scripting-container (:scripting-container jruby-instance)]

      (.runScriptlet scripting-container "require 'puppet/server/master'")
      (let [ruby-puppet-class (.runScriptlet scripting-container "Puppet::Server::Master")
            puppet-config (config->puppet-config config)
            puppetserver-config (HashMap.)
            env-registry (puppet-env/environment-registry)]
        (when http-client-ssl-protocols
          (.put puppetserver-config "ssl_protocols" (into-array String http-client-ssl-protocols)))
        (when http-client-cipher-suites
          (.put puppetserver-config "cipher_suites" (into-array String http-client-cipher-suites)))
        (doto puppetserver-config
          (.put "profiler" profiler)
          (.put "environment_registry" env-registry)
          (.put "http_connect_timeout_milliseconds" http-client-connect-timeout-milliseconds)
          (.put "http_idle_timeout_milliseconds" http-client-idle-timeout-milliseconds)
          (.put "use_legacy_auth_conf" use-legacy-auth-conf))
        (let [jruby-puppet (.callMethodWithArgArray
                            scripting-container
                            ruby-puppet-class
                            "new"
                            (into-array Object
                                        [puppet-config puppetserver-config])
                            JRubyPuppet)]
          (-> jruby-instance
              (assoc :jruby-puppet jruby-puppet)
              (assoc :environment-registry env-registry)))))))

(schema/defn cleanup-fn
  [instance]
  (.terminate (:jruby-puppet instance)))

(schema/defn extract-jruby-config
  [config :- {schema/Keyword schema/Any}]
  (select-keys config (keys jruby-schemas/JRubyConfig)))

(schema/defn extract-puppet-config
  [config :- {schema/Keyword schema/Any}]
  (select-keys config (keys jruby-puppet-schemas/JRubyPuppetConfig)))

(schema/defn extract-http-config
  "The config is allowed to be nil because the http-client section isn't
  required in puppetserver's tk config"
  [config :- (schema/maybe {schema/Keyword schema/Any})]
  (select-keys config [:ssl-protocols
                       :cipher-suites
                       :connect-timeout-milliseconds
                       :idle-timeout-milliseconds]))

(schema/defn ^:always-validate
  initialize-puppet-config :- jruby-puppet-schemas/JRubyPuppetConfig
  [http-config :- {schema/Keyword schema/Any}
   jruby-puppet-config :- {schema/Keyword schema/Any}]
  (-> jruby-puppet-config
      (assoc :http-client-ssl-protocols (:ssl-protocols http-config))
      (assoc :http-client-cipher-suites (:cipher-suites http-config))
      (assoc :http-client-connect-timeout-milliseconds
             (get http-config :connect-timeout-milliseconds
                  default-http-connect-timeout))
      (assoc :http-client-idle-timeout-milliseconds
             (get http-config :idle-timeout-milliseconds
                  default-http-socket-timeout))
      (update-in [:master-conf-dir] #(or % default-master-conf-dir))
      (update-in [:master-var-dir] #(or % default-master-var-dir))
      (update-in [:master-code-dir] #(or % default-master-code-dir))
      (update-in [:master-run-dir] #(or % default-master-run-dir))
      (update-in [:master-log-dir] #(or % default-master-log-dir))
      (update-in [:max-requests-per-instance] #(or % 0))
      (update-in [:use-legacy-auth-conf] #(or % (nil? %)))
      (dissoc :environment-class-cache-enabled)))

(schema/defn create-jruby-config :- jruby-schemas/JRubyConfig
  "Handles creating a valid JRubyConfig map for use in the jruby-puppet-service.
  This method:
  * Creates the appropriate lifecycle functions
  * overrides the default ruby-load-path to include the ruby code directory from
    this project"
  [jruby-puppet-config :- jruby-puppet-schemas/JRubyPuppetConfig
   jruby-config :- {schema/Keyword schema/Any}
   agent-shutdown-fn :- IFn
   profiler :- (schema/maybe PuppetProfiler)]
  (let [initialize-pool-instance-fn (get-initialize-pool-instance-fn jruby-puppet-config profiler)
        lifecycle-fns {:shutdown-on-error agent-shutdown-fn
                       :initialize-pool-instance initialize-pool-instance-fn
                       :cleanup cleanup-fn}
        modified-jruby-config (assoc jruby-config :ruby-load-path (managed-load-path
                                                                   (:ruby-load-path jruby-config)))]
    (jruby-core/initialize-config (assoc modified-jruby-config :lifecycle lifecycle-fns))))

(schema/defn initialize-and-create-jruby-config :- jruby-schemas/JRubyConfig
  "Handles the initialization of the jruby-puppet config for the purpose of returning a
  jruby config. This function will only use the :jruby-puppet and :http-client sections
  from raw-config. If values are not provided, everything in :http-client :jruby-puppet
  will be given default values, except for :ruby-load-path and :gem-home in the
  :jruby-puppet subsection.

  The 1-arity function takes only a config and supplies a default of nil for the profiler,
  an empty fn for the agent-shutdown-fn, and suppresses warnings about legacy auth.conf.
  This arity is intended for uses where a jruby-config is required but will not be used
  to create a pool, such as the cli ruby subcommands

  The 4-arity function takes a profiler object which will be placed into the puppetserver
  config through the :initialize-pool-instance lifecycle function. The agent-shutdown-fn
  is run when a jruby-instance is terminated. When warn-legacy-auth-conf? is passed in as
  true, it will log a warning that the use-legacy-auth-conf setting is deprecated if the
  config setting is set to true as well."
  ([raw-config :- {:jruby-puppet {schema/Keyword schema/Any}
                   (schema/optional-key :http-client) {schema/Keyword schema/Any}
                   schema/Keyword schema/Any}]
   (initialize-and-create-jruby-config raw-config nil (fn []) false))
  ([raw-config :- {schema/Keyword schema/Any}
    profiler :- (schema/maybe PuppetProfiler)
    agent-shutdown-fn :- IFn
    warn-legacy-auth-conf? :- schema/Bool]
   (let [jruby-puppet-config (initialize-puppet-config
                              (extract-http-config (:http-client raw-config))
                              (extract-puppet-config (:jruby-puppet raw-config)))
         uninitialized-jruby-config (-> (extract-jruby-config (:jruby-puppet raw-config))
                                        (assoc :max-borrows-per-instance
                                               (:max-requests-per-instance jruby-puppet-config)))
         jruby-config (create-jruby-config
                       jruby-puppet-config
                       uninitialized-jruby-config
                       agent-shutdown-fn
                       profiler)]
     (log/info "Initializing the JRuby service")
     (when (and warn-legacy-auth-conf? (:use-legacy-auth-conf jruby-puppet-config))
       (log/warn "The 'jruby-puppet.use-legacy-auth-conf' setting is set to"
                 "'true'.  Support for the legacy Puppet auth.conf file is"
                 "deprecated and will be removed in a future release.  Change"
                 "this setting to 'false' and migrate your authorization rule"
                 "definitions in the /etc/puppetlabs/puppet/auth.conf file to"
                 "the /etc/puppetlabs/puppetserver/conf.d/auth.conf file."))
     (add-facter-jar-to-system-classloader (:ruby-load-path jruby-config))
     jruby-config)))

<<<<<<< HEAD
(schema/defn ^:always-validate
  unlock-pool
  "Unlocks the JRuby pool, restoring concurernt access."
  [pool :- jruby-schemas/pool-queue-type
   reason :- schema/Any
   event-callbacks :- [IFn]]
  (.unlock pool)
  (lock-released event-callbacks reason)
  (log/debug (trs "Lock on JRubyPool released")))

(schema/defn ^:always-validate cli-ruby! :- jruby-schemas/JRubyMainStatus
  "Run JRuby as though native `ruby` were invoked with args on the CLI"
  [config :- {schema/Keyword schema/Any}
   args :- [schema/Str]]
  (let [main (jruby-internal/new-main (initialize-config config))
        argv (into-array String (concat ["-rjar-dependencies"] args))]
    (.run main argv)))

(schema/defn ^:always-validate cli-run! :- (schema/maybe jruby-schemas/JRubyMainStatus)
  "Run a JRuby CLI command, e.g. gem, irb, etc..."
  [config :- {schema/Keyword schema/Any}
   command :- schema/Str
   args :- [schema/Str]]
  (let [bin-dir "META-INF/jruby.home/bin"
        load-path (format "%s/%s" bin-dir command)
        url (io/resource load-path (.getClassLoader org.jruby.Main))]
    (if url
      (cli-ruby! config
        (concat ["-e" (format "load '%s'" url) "--"] args))
      (log/error (trs "command {0} could not be found in {1}" command bin-dir)))))
=======
>>>>>>> 8afa19af

(def EnvironmentClassInfoCacheEntry
  "Data structure that holds per-environment cache information for the
  environment_classes info cache"
  {:tag (schema/maybe schema/Str)
   :cache-generation-id schema/Int})

(def EnvironmentClassInfoCache
  "Data structure for the environment_classes info cache"
  {schema/Str EnvironmentClassInfoCacheEntry})

(schema/defn ^:always-validate environment-class-info-entry
  :- EnvironmentClassInfoCacheEntry
  "Create an environment class info entry.  The return value will have a nil
  tag and cache-generation-id set to 1."
  []
  {:tag nil
   :cache-generation-id 1})

(schema/defn ^:always-validate inc-cache-generation-id-for-class-info-entry
  :- EnvironmentClassInfoCacheEntry
  "Return the supplied 'original-environment-class-info-entry' class info entry,
  only updated with a cache-generation-id value that has been incremented.
  If the supplied parameter is nil, the return value will have a tag set to
  nil and cache-generation-id set to 1."
  [original-environment-class-info-entry :-
   (schema/maybe EnvironmentClassInfoCacheEntry)]
  (if original-environment-class-info-entry
    (update original-environment-class-info-entry :cache-generation-id inc)
    (environment-class-info-entry)))

(schema/defn ^:always-validate update-environment-class-info-entry
  :- EnvironmentClassInfoCacheEntry
  "Return the supplied 'original-environment-class-info-entry', only updated
  with the supplied tag and a cache-generation-id value that has been
  incremented."
  [original-environment-class-info-entry :-
   (schema/maybe EnvironmentClassInfoCacheEntry)
   tag :- (schema/maybe schema/Str)]
  (-> original-environment-class-info-entry
      inc-cache-generation-id-for-class-info-entry
      (assoc :tag tag)))

(schema/defn ^:always-valid invalidate-environment-class-info-entry
  :- EnvironmentClassInfoCacheEntry
  "Return the supplied 'original-environment-class-info-entry', only updated
  with a nil tag and a cache-generation-id value that has been incremented."
  [original-environment-class-info-entry :-
   (schema/maybe EnvironmentClassInfoCacheEntry)]
  (update-environment-class-info-entry
   original-environment-class-info-entry
   nil))

(schema/defn ^:always-validate
  environment-class-info-cache-with-invalidated-entry
  :- EnvironmentClassInfoCache
  "Return the supplied 'environment-class-info-cache', only updated with an
  invalidated entry for the supplied 'env-name'.  The invalidated entry will
  have nil tag and a cache-generation-id value that has been incremented."
  [environment-class-info-cache :- EnvironmentClassInfoCache
   env-name :- schema/Str]
  (->> env-name
       (get environment-class-info-cache)
       invalidate-environment-class-info-entry
       (assoc environment-class-info-cache env-name)))

(schema/defn ^:always-validate
  environment-class-info-cache-updated-with-tag :- EnvironmentClassInfoCache
  "Return the supplied environment class info cache argument, updated per
  supplied arguments.  cache-generation-id-before-tag-computed should represent
  what the client received for a
  'get-environment-class-info-cache-generation-id!' call for the environment,
  made before the client started doing the work to parse environment class info
  / compute the new tag.  If cache-generation-id-before-tag-computed equals the
  'cache-generation-id' value stored in the cache for the environment, the new
  'tag' will be stored for the environment and the corresponding
  'cache-generation-id' value will be incremented.  If
  cache-generation-id-before-tag-computed is different than the
  'cache-generation-id' value stored in the cache for the environment, the cache
  will remain unchanged as a result of this call."
  [environment-class-info-cache :- EnvironmentClassInfoCache
   env-name :- schema/Str
   tag :- (schema/maybe schema/Str)
   cache-generation-id-before-tag-computed :- schema/Int]
  (let [cache-entry (get environment-class-info-cache env-name)]
    (if (= (:cache-generation-id cache-entry)
           cache-generation-id-before-tag-computed)
      (assoc environment-class-info-cache
        env-name
        (update-environment-class-info-entry cache-entry tag))
      environment-class-info-cache)))

(schema/defn ^:always-validate
  add-environment-class-info-cache-entry-if-not-present!
  :- EnvironmentClassInfoCache
  "Update the 'environment-class-info-cache' atom with a new cache entry for
  the supplied 'env-name' (if no entry is already present) and return back
  the new value that the atom has been set to."
  [environment-class-info-cache :- (schema/atom EnvironmentClassInfoCache)
   env-name :- schema/Str]
  (swap! environment-class-info-cache
         #(if (contains? % env-name)
           %
           (assoc % env-name (environment-class-info-entry)))))

(schema/defn ^:always-validate
  get-environment-class-info-cache-generation-id! :- schema/Int
  "Get the current cache generation id for a specific environment's class info.
  If no entry for the environment had existed at the point this function was
  called this function would, as a side effect, populate a new entry for that
  environment into the cache."
  [environment-class-info-cache :- (schema/atom EnvironmentClassInfoCache)
   env-name :- schema/Str]
  (-> (add-environment-class-info-cache-entry-if-not-present!
       environment-class-info-cache
       env-name)
      (get-in [env-name :cache-generation-id])))

(schema/defn ^:always-validate
  mark-environment-expired!
  "Mark the specified environment expired, in all JRuby instances.  Resets
  the cached class info for the environment's 'tag' to nil and increments the
  'cache-generation-id' value."
  [context :- jruby-schemas/PoolContext
   env-name :- schema/Str
   environment-class-info-cache :- (schema/atom EnvironmentClassInfoCache)]
  (swap! environment-class-info-cache
         environment-class-info-cache-with-invalidated-entry
         env-name)
  (doseq [jruby-instance (jruby-core/registered-instances context)]
    (-> jruby-instance
        :environment-registry
        (puppet-env/mark-environment-expired! env-name))))

(schema/defn ^:always-validate
  mark-all-environments-expired!
  "Mark all cached environments expired, in all JRuby instances.  Resets the
  cached class info for all previously stored environment 'tags' to nil and
  increments the 'cache-generation-id' value."
  [context :- jruby-schemas/PoolContext
   environment-class-info-cache :- (schema/atom EnvironmentClassInfoCache)]
  (swap! environment-class-info-cache
         (partial ks/mapvals invalidate-environment-class-info-entry))
  (doseq [jruby-instance (jruby-core/registered-instances context)]
    (-> jruby-instance
        :environment-registry
        puppet-env/mark-all-environments-expired!)))<|MERGE_RESOLUTION|>--- conflicted
+++ resolved
@@ -8,21 +8,11 @@
             [puppetlabs.services.jruby-pool-manager.jruby-schemas :as jruby-schemas]
             [puppetlabs.services.jruby-pool-manager.jruby-core :as jruby-core]
             [puppetlabs.services.jruby.puppet-environments :as puppet-env]
-<<<<<<< HEAD
-            [puppetlabs.services.jruby.jruby-puppet-internal :as jruby-internal]
-            [puppetlabs.services.jruby.jruby-puppet-agents :as jruby-agents]
-            [clojure.java.io :as io]
-            [clojure.tools.logging :as log]
-            [puppetlabs.i18n.core :as i18n :refer [trs]])
-  (:import (puppetlabs.services.jruby.jruby_puppet_schemas JRubyPuppetInstance)
-           (com.puppetlabs.puppetserver PuppetProfiler)
-           (clojure.lang IFn)))
-=======
+            [puppetlabs.i18n.core ::as i18n :refer [trs]]
             [clojure.tools.logging :as log])
   (:import (com.puppetlabs.puppetserver PuppetProfiler JRubyPuppet)
            (clojure.lang IFn)
            (java.util HashMap)))
->>>>>>> 8afa19af
 
 ;;;;;;;;;;;;;;;;;;;;;;;;;;;;;;;;;;;;;;;;;;;;;;;;;;;;;;;;;;;;;;;;;;;;;;;;;;;;;;;
 ;;; Constants
@@ -68,121 +58,6 @@
 ;;;;;;;;;;;;;;;;;;;;;;;;;;;;;;;;;;;;;;;;;;;;;;;;;;;;;;;;;;;;;;;;;;;;;;;;;;;;;;;
 ;;; Private
 
-<<<<<<< HEAD
-(defn default-pool-size
-  "Calculate the default size of the JRuby pool, based on the number of cpus."
-  [num-cpus]
-  (->> (- num-cpus 1)
-       (max 1)
-       (min 4)))
-
-(schema/defn ^:always-validate
-  get-pool-state :- jruby-schemas/PoolState
-  "Gets the PoolState from the pool context."
-  [context :- jruby-schemas/PoolContext]
-  (jruby-internal/get-pool-state context))
-
-(schema/defn ^:always-validate
-  get-pool :- jruby-schemas/pool-queue-type
-  "Gets the JRubyPuppet pool object from the pool context."
-  [context :- jruby-schemas/PoolContext]
-  (jruby-internal/get-pool context))
-
-(schema/defn ^:always-validate
-  registered-instances :- [JRubyPuppetInstance]
-  [context :- jruby-schemas/PoolContext]
-  (-> (get-pool context)
-      .getRegisteredElements
-      .iterator
-      iterator-seq
-      vec))
-
-(defn verify-config-found!
-  [config]
-  (if (or (not (map? config))
-          (empty? config))
-    (throw (IllegalArgumentException. (format "%s %s"
-                                              (trs "No configuration data found.")
-                                              (trs "Perhaps you did not specify the --config option?"))))))
-
-(schema/defn create-requested-event :- jruby-schemas/JRubyRequestedEvent
-  [reason :- jruby-schemas/JRubyEventReason]
-  {:type :instance-requested
-   :reason reason})
-
-(schema/defn create-borrowed-event :- jruby-schemas/JRubyBorrowedEvent
-  [requested-event :- jruby-schemas/JRubyRequestedEvent
-   instance :- jruby-schemas/JRubyPuppetBorrowResult]
-  {:type :instance-borrowed
-   :reason (:reason requested-event)
-   :requested-event requested-event
-   :instance instance})
-
-(schema/defn create-returned-event :- jruby-schemas/JRubyReturnedEvent
-  [instance :- jruby-schemas/JRubyPuppetInstanceOrPill
-   reason :- jruby-schemas/JRubyEventReason]
-  {:type :instance-returned
-   :reason reason
-   :instance instance})
-
-(schema/defn create-lock-requested-event :- jruby-schemas/JRubyLockRequestedEvent
-  [reason :- jruby-schemas/JRubyEventReason]
-  {:type :lock-requested
-   :reason reason})
-
-(schema/defn create-lock-acquired-event :- jruby-schemas/JRubyLockAcquiredEvent
-  [reason :- jruby-schemas/JRubyEventReason]
-  {:type :lock-acquired
-   :reason reason})
-
-(schema/defn create-lock-released-event :- jruby-schemas/JRubyLockReleasedEvent
-  [reason :- jruby-schemas/JRubyEventReason]
-  {:type :lock-released
-   :reason reason})
-
-;;;;;;;;;;;;;;;;;;;;;;;;;;;;;;;;;;;;;;;;;;;;;;;;;;;;;;;;;;;;;;;;;;;;;;;;;;;;;;;
-;;; Support functions for event notification
-
-(schema/defn notify-event-listeners :- jruby-schemas/JRubyEvent
-  [event-callbacks :- [IFn]
-   event :- jruby-schemas/JRubyEvent]
-  (doseq [f event-callbacks]
-    (f event))
-  event)
-
-(schema/defn instance-requested :- jruby-schemas/JRubyRequestedEvent
-  [event-callbacks :- [IFn]
-   reason :- jruby-schemas/JRubyEventReason]
-  (notify-event-listeners event-callbacks (create-requested-event reason)))
-
-(schema/defn instance-borrowed :- jruby-schemas/JRubyBorrowedEvent
-  [event-callbacks :- [IFn]
-   requested-event :- jruby-schemas/JRubyRequestedEvent
-   instance :- jruby-schemas/JRubyPuppetBorrowResult]
-  (notify-event-listeners event-callbacks (create-borrowed-event requested-event instance)))
-
-(schema/defn instance-returned :- jruby-schemas/JRubyReturnedEvent
-  [event-callbacks :- [IFn]
-   instance :- jruby-schemas/JRubyPuppetInstanceOrPill
-   reason :- jruby-schemas/JRubyEventReason]
-  (notify-event-listeners event-callbacks (create-returned-event instance reason)))
-
-(schema/defn lock-requested :- jruby-schemas/JRubyLockRequestedEvent
-  [event-callbacks :- [IFn]
-   reason :- jruby-schemas/JRubyEventReason]
-  (notify-event-listeners event-callbacks (create-lock-requested-event reason)))
-
-(schema/defn lock-acquired :- jruby-schemas/JRubyLockAcquiredEvent
-  [event-callbacks :- [IFn]
-   reason :- jruby-schemas/JRubyEventReason]
-  (notify-event-listeners event-callbacks (create-lock-acquired-event reason)))
-
-(schema/defn lock-released :- jruby-schemas/JRubyLockReleasedEvent
-  [event-callbacks :- [IFn]
-   reason :- jruby-schemas/JRubyEventReason]
-  (notify-event-listeners event-callbacks (create-lock-released-event reason)))
-
-=======
 (schema/defn ^:always-validate managed-load-path :- [schema/Str]
   "Return a list of ruby LOAD_PATH directories built from the
   user-configurable ruby-load-path setting of the jruby-puppet configuration."
@@ -202,7 +77,6 @@
       (if-let [value (get config setting)]
         (.put puppet-config dir (ks/absolute-path value))))
     puppet-config))
->>>>>>> 8afa19af
 
 ;;;;;;;;;;;;;;;;;;;;;;;;;;;;;;;;;;;;;;;;;;;;;;;;;;;;;;;;;;;;;;;;;;;;;;;;;;;;;;;
 ;;; Public
@@ -371,40 +245,6 @@
      (add-facter-jar-to-system-classloader (:ruby-load-path jruby-config))
      jruby-config)))
 
-<<<<<<< HEAD
-(schema/defn ^:always-validate
-  unlock-pool
-  "Unlocks the JRuby pool, restoring concurernt access."
-  [pool :- jruby-schemas/pool-queue-type
-   reason :- schema/Any
-   event-callbacks :- [IFn]]
-  (.unlock pool)
-  (lock-released event-callbacks reason)
-  (log/debug (trs "Lock on JRubyPool released")))
-
-(schema/defn ^:always-validate cli-ruby! :- jruby-schemas/JRubyMainStatus
-  "Run JRuby as though native `ruby` were invoked with args on the CLI"
-  [config :- {schema/Keyword schema/Any}
-   args :- [schema/Str]]
-  (let [main (jruby-internal/new-main (initialize-config config))
-        argv (into-array String (concat ["-rjar-dependencies"] args))]
-    (.run main argv)))
-
-(schema/defn ^:always-validate cli-run! :- (schema/maybe jruby-schemas/JRubyMainStatus)
-  "Run a JRuby CLI command, e.g. gem, irb, etc..."
-  [config :- {schema/Keyword schema/Any}
-   command :- schema/Str
-   args :- [schema/Str]]
-  (let [bin-dir "META-INF/jruby.home/bin"
-        load-path (format "%s/%s" bin-dir command)
-        url (io/resource load-path (.getClassLoader org.jruby.Main))]
-    (if url
-      (cli-ruby! config
-        (concat ["-e" (format "load '%s'" url) "--"] args))
-      (log/error (trs "command {0} could not be found in {1}" command bin-dir)))))
-=======
->>>>>>> 8afa19af
-
 (def EnvironmentClassInfoCacheEntry
   "Data structure that holds per-environment cache information for the
   environment_classes info cache"

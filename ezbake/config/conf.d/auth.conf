authorization: {
    version: 1
    rules: [
        {
            # Allow nodes to retrieve their own catalog
            match-request: {
                path: "^/puppet/v3/catalog/([^/]+)$"
                type: regex
                method: [get, post]
            }
            allow: "$1"
            sort-order: 500
            name: "puppetlabs v3 catalog from agents"
        },
        {
            # Allow services to retrieve catalogs on behalf of others
            match-request: {
                path: "^/puppet/v4/catalog/?$"
                type: regex
                method: post
            }
            deny: "*"
            sort-order: 500
            name: "puppetlabs v4 catalog for services"
        },
        {
            # Allow nodes to retrieve the certificate they requested earlier
            match-request: {
                path: "/puppet-ca/v1/certificate/"
                type: path
                method: get
            }
            allow-unauthenticated: true
            sort-order: 500
            name: "puppetlabs certificate"
        },
        {
            # Allow all nodes to access the certificate revocation list
            match-request: {
                path: "/puppet-ca/v1/certificate_revocation_list/ca"
                type: path
                method: get
            }
            allow-unauthenticated: true
            sort-order: 500
            name: "puppetlabs crl"
        },
        {
            # Allow nodes to request a new certificate
            match-request: {
                path: "/puppet-ca/v1/certificate_request"
                type: path
                method: [get, put]
            }
            allow-unauthenticated: true
            sort-order: 500
            name: "puppetlabs csr"
        },
        {
            # Allow the CA CLI to access the certificate_status endpoint
            match-request: {
                path: "/puppet-ca/v1/certificate_status"
                type: path
                method: [get, put, delete]
            }
            allow: {
               extensions: {
                   pp_cli_auth: "true"
               }
            }
            sort-order: 500
            name: "puppetlabs cert status"
        },
        {
            # Allow the CA CLI to access the certificate_statuses endpoint
            match-request: {
                path: "/puppet-ca/v1/certificate_statuses"
                type: path
                method: get
            }
            allow: {
               extensions: {
                   pp_cli_auth: "true"
               }
            }
            sort-order: 500
            name: "puppetlabs cert statuses"
        },
        {
<<<<<<< HEAD
            # Allow authenticated access to the CA expirations endpoint
            match-request: {
                path: "/puppet-ca/v1/expirations"
                type: path
                method: get
            }
            allow: "*"
            sort-order: 500
            name: "puppetlabs CA cert and CRL expirations"
=======
            # Allow the CA CLI to access the certificate clean endpoint
            match-request: {
                path: "/puppet-ca/v1/clean"
                type: path
                method: put
            }
            allow: {
               extensions: {
                   pp_cli_auth: "true"
               }
            }
            sort-order: 500
            name: "puppetlabs cert clean"
>>>>>>> f4d630d1
        },
        {
            # Allow unauthenticated access to the status service endpoint
            match-request: {
                path: "/status/v1/services"
                type: path
                method: get
            }
            allow-unauthenticated: true
            sort-order: 500
            name: "puppetlabs status service - full"
        },
        {
            match-request: {
                path: "/status/v1/simple"
                type: path
                method: get
            }
            allow-unauthenticated: true
            sort-order: 500
            name: "puppetlabs status service - simple"
        },
        {
            match-request: {
                path: "/puppet/v3/environments"
                type: path
                method: get
            }
            allow: "*"
            sort-order: 500
            name: "puppetlabs environments"
        },
        {
            # Allow nodes to access all file_bucket_files.  Note that access for
            # the 'delete' method is forbidden by Puppet regardless of the
            # configuration of this rule.
            match-request: {
                path: "/puppet/v3/file_bucket_file"
                type: path
                method: [get, head, post, put]
            }
            allow: "*"
            sort-order: 500
            name: "puppetlabs file bucket file"
        },
        {
            # Allow nodes to access all file_content.  Note that access for the
            # 'delete' method is forbidden by Puppet regardless of the
            # configuration of this rule.
            match-request: {
                path: "/puppet/v3/file_content"
                type: path
                method: [get, post]
            }
            allow: "*"
            sort-order: 500
            name: "puppetlabs file content"
        },
        {
            # Allow nodes to access all file_metadata.  Note that access for the
            # 'delete' method is forbidden by Puppet regardless of the
            # configuration of this rule.
            match-request: {
                path: "/puppet/v3/file_metadata"
                type: path
                method: [get, post]
            }
            allow: "*"
            sort-order: 500
            name: "puppetlabs file metadata"
        },
        {
            # Allow nodes to retrieve only their own node definition
            match-request: {
                path: "^/puppet/v3/node/([^/]+)$"
                type: regex
                method: get
            }
            allow: "$1"
            sort-order: 500
            name: "puppetlabs node"
        },
        {
            # Allow nodes to store only their own reports
            match-request: {
                path: "^/puppet/v3/report/([^/]+)$"
                type: regex
                method: put
            }
            allow: "$1"
            sort-order: 500
            name: "puppetlabs report"
        },
        {
            # Allow nodes to update their own facts
            match-request: {
                path: "^/puppet/v3/facts/([^/]+)$"
                type: regex
                method: put
            }
            allow: "$1"
            sort-order: 500
            name: "puppetlabs facts"
        },
        {
            match-request: {
                path: "/puppet/v3/status"
                type: path
                method: get
            }
            allow-unauthenticated: true
            sort-order: 500
            name: "puppetlabs status"
        },
        {
            match-request: {
                path: "/puppet/v3/static_file_content"
                type: path
                method: get
            }
            allow: "*"
            sort-order: 500
            name: "puppetlabs static file content"
        },
        {
            match-request: {
                path: "/puppet/v3/tasks"
                type: path
            }
            allow: "*"
            sort-order: 500
            name: "puppet tasks information"
        },
        {
            # Deny everything else. This ACL is not strictly
            # necessary, but illustrates the default policy
            match-request: {
                path: "/"
                type: path
            }
            deny: "*"
            sort-order: 999
            name: "puppetlabs deny all"
        }
    ]
}<|MERGE_RESOLUTION|>--- conflicted
+++ resolved
@@ -87,7 +87,6 @@
             name: "puppetlabs cert statuses"
         },
         {
-<<<<<<< HEAD
             # Allow authenticated access to the CA expirations endpoint
             match-request: {
                 path: "/puppet-ca/v1/expirations"
@@ -97,7 +96,8 @@
             allow: "*"
             sort-order: 500
             name: "puppetlabs CA cert and CRL expirations"
-=======
+        },
+        {
             # Allow the CA CLI to access the certificate clean endpoint
             match-request: {
                 path: "/puppet-ca/v1/clean"
@@ -111,7 +111,6 @@
             }
             sort-order: 500
             name: "puppetlabs cert clean"
->>>>>>> f4d630d1
         },
         {
             # Allow unauthenticated access to the status service endpoint

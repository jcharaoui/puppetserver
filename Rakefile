--- conflicted
+++ resolved
@@ -17,15 +17,11 @@
 # Branch of puppetserver for which to update submodule pins
 PUPPETSERVER_BRANCH = ENV['PUPPETSERVER_BRANCH'] || 'main'
 # Branch of puppet-agent to track for passing puppet SHA
-<<<<<<< HEAD
 PUPPET_AGENT_BRANCH = ENV['PUPPET_AGENT_BRANCH'] || 'main'
-=======
-PUPPET_AGENT_BRANCH = ENV['PUPPET_AGENT_BRANCH'] || 'master'
 # Branch of puppet-agent to track for Facter's passing SHA.
 # This needs to be separate because for 6.x, we want to use facter#main
 # instead of Facter 3.
 FACTER_BRANCH = ENV['FACTER_BRANCH'] || 'main'
->>>>>>> 85f8e1a9
 
 TEST_GEMS_DIR = File.join(PROJECT_ROOT, 'vendor', 'test_gems')
 TEST_BUNDLE_DIR = File.join(PROJECT_ROOT, 'vendor', 'test_bundle')

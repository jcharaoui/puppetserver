require 'open3'
require 'open-uri'
require 'json'
require 'pp'

PROJECT_ROOT = File.dirname(__FILE__)
ACCEPTANCE_ROOT = ENV['ACCEPTANCE_ROOT'] ||
  File.join(PROJECT_ROOT, 'acceptance')
BEAKER_OPTIONS_FILE = File.join(ACCEPTANCE_ROOT, 'config', 'beaker', 'options.rb')
PUPPET_SRC = File.join(PROJECT_ROOT, 'ruby', 'puppet')
PUPPET_LIB = File.join(PROJECT_ROOT, 'ruby', 'puppet', 'lib')
PUPPET_SPEC = File.join(PROJECT_ROOT, 'ruby', 'puppet', 'spec')
FACTER_LIB = File.join(PROJECT_ROOT, 'ruby', 'facter', 'lib')
PUPPET_SERVER_RUBY_SRC = File.join(PROJECT_ROOT, 'src', 'ruby', 'puppetserver-lib')
PUPPET_SUBMODULE_PATH = File.join('ruby','puppet')
# Branch of puppetserver for which to update submodule pins
PUPPETSERVER_BRANCH = ENV['PUPPETSERVER_BRANCH'] || '5.1.x'
# Branch of puppet-agent to track for passing puppet SHA
PUPPET_AGENT_BRANCH = ENV['PUPPET_AGENT_BRANCH'] || '5.3.x'

TEST_GEMS_DIR = File.join(PROJECT_ROOT, 'vendor', 'test_gems')
TEST_BUNDLE_DIR = File.join(PROJECT_ROOT, 'vendor', 'test_bundle')
# Used for `rake spec` to also run specs against jruby9k
profile = "with-profile +jruby9k" if ENV["JRUBY_VERSION"] == "9k"

RAKE_ROOT = File.expand_path(File.dirname(__FILE__))

GEM_SOURCE = ENV['GEM_SOURCE'] || "https://artifactory.delivery.puppetlabs.net/artifactory/api/gems/rubygems/"

RAKE_ROOT = File.expand_path(File.dirname(__FILE__))

GEM_SOURCE = ENV['GEM_SOURCE'] || "https://artifactory.delivery.puppetlabs.net/artifactory/api/gems/rubygems/"

def assemble_default_beaker_config
  if ENV["BEAKER_CONFIG"]
    return ENV["BEAKER_CONFIG"]
  end

  platform = ENV['PLATFORM']
  layout = ENV['LAYOUT']

  if platform and layout
    beaker_config = "#{ACCEPTANCE_ROOT}/config/beaker/jenkins/"
    beaker_config += "#{platform}-#{layout}.cfg"
  else
    abort "Must specify an appropriate value for BEAKER_CONFIG. See acceptance/README.md"
  end

  return beaker_config
end

def setup_smoke_hosts_config
  sh "bundle exec beaker-hostgenerator centos7-64m-64a > acceptance/scripts/hosts.cfg"
end

def basic_smoke_test(package_version)
  beaker = "PACKAGE_BUILD_VERSION=#{package_version}"
  beaker += " bundle exec beaker --debug --root-keys --repo-proxy"
  beaker += " --preserve-hosts always"
  beaker += " --type aio"
  beaker += " --helper acceptance/lib/helper.rb"
  beaker += " --options-file #{BEAKER_OPTIONS_FILE}"
  beaker += " --load-path acceptance/lib"
  beaker += " --config acceptance/scripts/hosts.cfg"
  beaker += " --keyfile ~/.ssh/id_rsa-acceptance"
  beaker += " --pre-suite acceptance/suites/pre_suite/foss"
  beaker += " --post-suite acceptance/suites/post_suite"
  beaker += " --tests acceptance/suites/tests/00_smoke"

  sh beaker
end

# TODO: this could be DRY'd up with the method above, but it seemed like it
# might make it a little harder to read and didn't seem worth the effort yet
def re_run_basic_smoke_test
  beaker = "bundle exec beaker --debug --root-keys --repo-proxy"
  beaker += " --preserve-hosts always"
  beaker += " --type aio"
  beaker += " --helper acceptance/lib/helper.rb"
  beaker += " --options-file #{BEAKER_OPTIONS_FILE}"
  beaker += " --load-path acceptance/lib"
  beaker += " --config acceptance/scripts/hosts.cfg"
  beaker += " --keyfile ~/.ssh/id_rsa-acceptance"
  beaker += " --tests acceptance/suites/tests/00_smoke"

  sh beaker
end

def jenkins_passing_json_parsed
  passing_url = "http://builds.delivery.puppetlabs.net/passing-agent-SHAs/api/v1/json/report-#{PUPPET_AGENT_BRANCH}"
  uri = URI.parse(passing_url)
  begin
    # DO NOT use uri-open if accepting user input for the uri
    #   we've done some simple correction here,
    #   but not enough to cleanse malicious user input
    jenkins_result = uri.open(redirect: false)
  rescue OpenURI::HTTPError => e
    abort "ERROR: Could not get last passing run data for #{PUPPET_AGENT_BRANCH} of puppet-agent: '#{e.message}'"
  end

  begin
    jenkins_result_parsed = JSON.parse(jenkins_result.read)
  rescue JSON::ParserError => e
    abort "ERROR: Could not get valid json for last passing run of #{PUPPET_AGENT_BRANCH}: '#{e.message}'"
  end
end

def lookup_passing_puppetagent_sha(my_jenkins_passing_json)
  begin
    my_jenkins_passing_json['suite-commit']
  rescue => e
    abort "ERROR: Could not get last passing suite-commit value for #{PUPPET_AGENT_BRANCH}\n\n  #{e}"
  end
end
def lookup_passing_puppet_sha(my_jenkins_passing_json)
  begin
    my_jenkins_passing_json['puppet']
  rescue => e
    abort "ERROR: Could not get puppet's last passing SHA for #{PUPPET_AGENT_BRANCH}\n\n  #{e}"
  end
end

def replace_puppet_pins(passing_puppetagent_sha)
  # read beaker options hash from its file
  puts("replacing puppet-agent SHA in #{BEAKER_OPTIONS_FILE} " \
       "with #{passing_puppetagent_sha}")
  beaker_options_from_file = eval(File.read(BEAKER_OPTIONS_FILE))
  # add puppet-agent version value
  beaker_options_from_file[:puppet_build_version] = passing_puppetagent_sha
  File.write(BEAKER_OPTIONS_FILE, beaker_options_from_file.pretty_inspect)
end

namespace :puppet_submodule do
  desc 'update puppet submodule commit'
  task :update_puppet_version do
    #  ensure we fetch here, or the describe done later could be wrong
    my_jenkins_passing_json = jenkins_passing_json_parsed
    git_checkout_command = "cd #{PUPPET_SUBMODULE_PATH} && git fetch origin && " \
      "git checkout #{lookup_passing_puppet_sha(my_jenkins_passing_json)}"
    puts("checking out known passing puppet version in submodule: `#{git_checkout_command}`")
    system(git_checkout_command)
    # replace puppet-agent sha pin in beaker options file
    replace_puppet_pins(lookup_passing_puppetagent_sha(my_jenkins_passing_json))
  end
  desc 'commit and push; CAUTION: WILL commit and push, upstream, local changes to the puppet submodule and acceptance options'
  task :commit_push do
    git_commit_command = "git checkout #{PUPPETSERVER_BRANCH} && git add #{PUPPET_SUBMODULE_PATH} " \
      "&& git add #{BEAKER_OPTIONS_FILE} && git commit -m '(maint) update puppet submodule version and agent pin'"
    git_push_command = "git checkout #{PUPPETSERVER_BRANCH} && git push origin HEAD:#{PUPPETSERVER_BRANCH}"
    puts "committing submodule and agent pin via: `#{git_commit_command}`"
    system(git_commit_command)
    puts "pushing submodule and agent pin via: `#{git_push_command}`"
    system(git_push_command)
  end
  desc 'update puppet versions and commit and push; CAUTION: WILL commit and push, upstream, local changes to the puppet submodule and acceptance options'
  task :update_puppet_version_w_push => [:update_puppet_version, :commit_push]
end

namespace :spec do
  task :init do
    if ! Dir.exists? TEST_GEMS_DIR
      ## Install bundler
      ## Line 1 launches the JRuby that we depend on via leiningen
      ## Line 2 programmatically runs 'gem install bundler' via the gem command that comes with JRuby
      gem_install_bundler = <<-CMD
      GEM_HOME='#{TEST_GEMS_DIR}' GEM_PATH='#{TEST_GEMS_DIR}' \
<<<<<<< HEAD
      lein run -m org.jruby.Main \
=======
      lein #{profile} run -m org.jruby.Main \
>>>>>>> c2bd3e8d
      -e 'load "META-INF/jruby.home/bin/gem"' install -i '#{TEST_GEMS_DIR}' --no-rdoc --no-ri bundler --source '#{GEM_SOURCE}'
      CMD
      sh gem_install_bundler

      path = ENV['PATH']
      ## Install gems via bundler
      ## Line 1 makes sure that our local bundler script is on the path first
      ## Line 2 tells bundler to use puppet's Gemfile
      ## Line 3 tells JRuby where to look for gems
      ## Line 4 launches the JRuby that we depend on via leiningen
      ## Line 5 runs our bundle install script
      bundle_install = <<-CMD
      PATH='#{TEST_GEMS_DIR}/bin:#{path}' \
      BUNDLE_GEMFILE='#{PUPPET_SRC}/Gemfile' \
      GEM_HOME='#{TEST_GEMS_DIR}' GEM_PATH='#{TEST_GEMS_DIR}' \
<<<<<<< HEAD
      lein run -m org.jruby.Main \
        -S bundle install --without extra development --path='#{TEST_BUNDLE_DIR}' --retry=3
=======
      lein #{profile} run -m org.jruby.Main \
        -S bundle install --without extra development packaging --path='#{TEST_BUNDLE_DIR}' --retry=3
>>>>>>> c2bd3e8d
      CMD
      sh bundle_install
    end
  end
end

desc "Run rspec tests"
task :spec => ["spec:init"] do
  ## Run RSpec via our JRuby dependency
  ## Line 1 tells bundler to use puppet's Gemfile
  ## Line 2 tells JRuby where to look for gems
  ## Line 3 launches the JRuby that we depend on via leiningen
  ## Line 4 adds all our Ruby source to the JRuby LOAD_PATH
  ## Line 5 runs our rspec wrapper script
  ## <sarcasm-font>dang ole real easy man</sarcasm-font>
  run_rspec_with_jruby = <<-CMD
    BUNDLE_GEMFILE='#{PUPPET_SRC}/Gemfile' \
    GEM_HOME='#{TEST_GEMS_DIR}' GEM_PATH='#{TEST_GEMS_DIR}' \
    lein #{profile} run -m org.jruby.Main \
      -I'#{PUPPET_LIB}' -I'#{PUPPET_SPEC}' -I'#{FACTER_LIB}' -I'#{PUPPET_SERVER_RUBY_SRC}' \
      ./spec/run_specs.rb
  CMD
  sh run_rspec_with_jruby
end

namespace :test do

  namespace :acceptance do
    desc "Run beaker based acceptance tests"
    task :beaker do |t, args|

      # variables that take a limited set of acceptable strings
      type = ENV["BEAKER_TYPE"] || "pe"

      # variables that take pathnames
      beakeropts = ENV["BEAKER_OPTS"] || ""
      presuite = ENV["BEAKER_PRESUITE"] || "#{ACCEPTANCE_ROOT}/suites/pre_suite/#{type}"
      postsuite = ENV["BEAKER_POSTSUITE"] || ""
      helper = ENV["BEAKER_HELPER"] || "#{ACCEPTANCE_ROOT}/lib/helper.rb"
      testsuite = ENV["BEAKER_TESTSUITE"] || "#{ACCEPTANCE_ROOT}/suites/tests"
      loadpath = ENV["BEAKER_LOADPATH"] || ""
      options = ENV["BEAKER_OPTIONSFILE"] || "#{ACCEPTANCE_ROOT}/config/beaker/options.rb"

      # variables requiring some assembly
      config = assemble_default_beaker_config

      beaker = "beaker "

      beaker += " -c #{config}"
      beaker += " --helper #{helper}"
      beaker += " --type #{type}"

      beaker += " --options-file #{options}" if options != ''
      beaker += " --load-path #{loadpath}" if loadpath != ''
      beaker += " --pre-suite #{presuite}" if presuite != ''
      beaker += " --post-suite #{postsuite}" if postsuite != ''
      beaker += " --tests " + testsuite if testsuite != ''

      beaker += " " + beakeropts

      sh beaker
    end

    desc "Do an ezbake build, and then a beaker smoke test off of that build, preserving the vmpooler host"
    task :bakeNbeak do
      package_version = nil

      Open3.popen3("lein with-profile ezbake ezbake build 2>&1") do |stdin, stdout, stderr, thread|
        # sleep 5
        # puts "STDOUT IS: #{stdout}"
        success = true
        stdout.each do |line|
          if match = line.match(%r|^Your packages will be available at http://builds.delivery.puppetlabs.net/puppetserver/(.*)$|)
            package_version = match[1]
          elsif line =~ /^Packaging FAILURE\s*$/
            success = false
          end
          puts line
        end
        exit_code = thread.value
        if success == true
          puts "PACKAGE VERSION IS #{package_version}"
        else
          puts "\n\nPACKAGING FAILED!  exit code is '#{exit_code}'.  STDERR IS:"
          puts stderr.read
          exit 1
        end
      end

      begin
        setup_smoke_hosts_config()
        basic_smoke_test(package_version)
      rescue => e
        puts "\n\nJOB FAILED; PACKAGE VERSION WAS: #{package_version}\n\n"
        raise e
      end
    end

    desc "Do a basic smoke test, using the package version specified by PACKAGE_BUILD_VERSION, preserving the vmpooler host"
    task :smoke do
      package_version = ENV["PACKAGE_BUILD_VERSION"]
      unless package_version
        STDERR.puts("'smoke' task requires PACKAGE_BUILD_VERSION environment variable")
        exit 1
      end
      setup_smoke_hosts_config()
      basic_smoke_test(package_version)
    end

    desc "Re-run the basic smoke test on the host preserved from a previous run of the 'smoke' task"
    task :resmoke do
      re_run_basic_smoke_test()
    end

<<<<<<< HEAD
  end
end

build_defs_file = File.join(RAKE_ROOT, 'ext', 'build_defaults.yaml')
if File.exist?(build_defs_file)
  begin
    require 'yaml'
    @build_defaults ||= YAML.load_file(build_defs_file)
  rescue Exception => e
    STDERR.puts "Unable to load yaml from #{build_defs_file}:"
    raise e
  end
  @packaging_url  = @build_defaults['packaging_url']
  @packaging_repo = @build_defaults['packaging_repo']
  raise "Could not find packaging url in #{build_defs_file}" if @packaging_url.nil?
  raise "Could not find packaging repo in #{build_defs_file}" if @packaging_repo.nil?

  namespace :package do
    desc "Bootstrap packaging automation, e.g. clone into packaging repo"
    task :bootstrap do
      if File.exist?(File.join(RAKE_ROOT, "ext", @packaging_repo))
        puts "It looks like you already have ext/#{@packaging_repo}. If you don't like it, blow it away with package:implode."
      else
        cd File.join(RAKE_ROOT, 'ext') do
          %x{git clone #{@packaging_url}}
        end
      end
    end
    desc "Remove all cloned packaging automation"
    task :implode do
      rm_rf File.join(RAKE_ROOT, "ext", @packaging_repo)
    end
=======
>>>>>>> c2bd3e8d
  end
end

begin
  load File.join(RAKE_ROOT, 'ext', 'packaging', 'packaging.rake')
rescue LoadError
end<|MERGE_RESOLUTION|>--- conflicted
+++ resolved
@@ -20,14 +20,6 @@
 
 TEST_GEMS_DIR = File.join(PROJECT_ROOT, 'vendor', 'test_gems')
 TEST_BUNDLE_DIR = File.join(PROJECT_ROOT, 'vendor', 'test_bundle')
-# Used for `rake spec` to also run specs against jruby9k
-profile = "with-profile +jruby9k" if ENV["JRUBY_VERSION"] == "9k"
-
-RAKE_ROOT = File.expand_path(File.dirname(__FILE__))
-
-GEM_SOURCE = ENV['GEM_SOURCE'] || "https://artifactory.delivery.puppetlabs.net/artifactory/api/gems/rubygems/"
-
-RAKE_ROOT = File.expand_path(File.dirname(__FILE__))
 
 GEM_SOURCE = ENV['GEM_SOURCE'] || "https://artifactory.delivery.puppetlabs.net/artifactory/api/gems/rubygems/"
 
@@ -164,11 +156,7 @@
       ## Line 2 programmatically runs 'gem install bundler' via the gem command that comes with JRuby
       gem_install_bundler = <<-CMD
       GEM_HOME='#{TEST_GEMS_DIR}' GEM_PATH='#{TEST_GEMS_DIR}' \
-<<<<<<< HEAD
       lein run -m org.jruby.Main \
-=======
-      lein #{profile} run -m org.jruby.Main \
->>>>>>> c2bd3e8d
       -e 'load "META-INF/jruby.home/bin/gem"' install -i '#{TEST_GEMS_DIR}' --no-rdoc --no-ri bundler --source '#{GEM_SOURCE}'
       CMD
       sh gem_install_bundler
@@ -184,13 +172,8 @@
       PATH='#{TEST_GEMS_DIR}/bin:#{path}' \
       BUNDLE_GEMFILE='#{PUPPET_SRC}/Gemfile' \
       GEM_HOME='#{TEST_GEMS_DIR}' GEM_PATH='#{TEST_GEMS_DIR}' \
-<<<<<<< HEAD
       lein run -m org.jruby.Main \
-        -S bundle install --without extra development --path='#{TEST_BUNDLE_DIR}' --retry=3
-=======
-      lein #{profile} run -m org.jruby.Main \
         -S bundle install --without extra development packaging --path='#{TEST_BUNDLE_DIR}' --retry=3
->>>>>>> c2bd3e8d
       CMD
       sh bundle_install
     end
@@ -209,7 +192,7 @@
   run_rspec_with_jruby = <<-CMD
     BUNDLE_GEMFILE='#{PUPPET_SRC}/Gemfile' \
     GEM_HOME='#{TEST_GEMS_DIR}' GEM_PATH='#{TEST_GEMS_DIR}' \
-    lein #{profile} run -m org.jruby.Main \
+    lein run -m org.jruby.Main \
       -I'#{PUPPET_LIB}' -I'#{PUPPET_SPEC}' -I'#{FACTER_LIB}' -I'#{PUPPET_SERVER_RUBY_SRC}' \
       ./spec/run_specs.rb
   CMD
@@ -305,45 +288,12 @@
       re_run_basic_smoke_test()
     end
 
-<<<<<<< HEAD
-  end
-end
-
-build_defs_file = File.join(RAKE_ROOT, 'ext', 'build_defaults.yaml')
-if File.exist?(build_defs_file)
-  begin
-    require 'yaml'
-    @build_defaults ||= YAML.load_file(build_defs_file)
-  rescue Exception => e
-    STDERR.puts "Unable to load yaml from #{build_defs_file}:"
-    raise e
-  end
-  @packaging_url  = @build_defaults['packaging_url']
-  @packaging_repo = @build_defaults['packaging_repo']
-  raise "Could not find packaging url in #{build_defs_file}" if @packaging_url.nil?
-  raise "Could not find packaging repo in #{build_defs_file}" if @packaging_repo.nil?
-
-  namespace :package do
-    desc "Bootstrap packaging automation, e.g. clone into packaging repo"
-    task :bootstrap do
-      if File.exist?(File.join(RAKE_ROOT, "ext", @packaging_repo))
-        puts "It looks like you already have ext/#{@packaging_repo}. If you don't like it, blow it away with package:implode."
-      else
-        cd File.join(RAKE_ROOT, 'ext') do
-          %x{git clone #{@packaging_url}}
-        end
-      end
-    end
-    desc "Remove all cloned packaging automation"
-    task :implode do
-      rm_rf File.join(RAKE_ROOT, "ext", @packaging_repo)
-    end
-=======
->>>>>>> c2bd3e8d
   end
 end
 
 begin
-  load File.join(RAKE_ROOT, 'ext', 'packaging', 'packaging.rake')
-rescue LoadError
+  require 'packaging'
+  Pkg::Util::RakeUtils.load_packaging_tasks
+rescue LoadError => e
+  puts "Error loading packaging rake tasks: #{e}"
 end
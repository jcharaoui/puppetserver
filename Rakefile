require 'open3'
require 'open-uri'
require 'json'
require 'pp'

PROJECT_ROOT = File.dirname(__FILE__)
ACCEPTANCE_ROOT = ENV['ACCEPTANCE_ROOT'] ||
  File.join(PROJECT_ROOT, 'acceptance')
BEAKER_OPTIONS_FILE = File.join(ACCEPTANCE_ROOT, 'config', 'beaker', 'options.rb')
PUPPET_SRC = File.join(PROJECT_ROOT, 'ruby', 'puppet')
PUPPET_LIB = File.join(PROJECT_ROOT, 'ruby', 'puppet', 'lib')
PUPPET_SPEC = File.join(PROJECT_ROOT, 'ruby', 'puppet', 'spec')
FACTER_LIB = File.join(PROJECT_ROOT, 'ruby', 'facter', 'lib')
PUPPET_SERVER_RUBY_SRC = File.join(PROJECT_ROOT, 'src', 'ruby', 'puppetserver-lib')
PUPPET_SUBMODULE_PATH = File.join('ruby','puppet')
# Branch of puppetserver for which to update submodule pins
PUPPETSERVER_BRANCH = ENV['PUPPETSERVER_BRANCH'] || '5.1.x'
# Branch of puppet-agent to track for passing puppet SHA
PUPPET_AGENT_BRANCH = ENV['PUPPET_AGENT_BRANCH'] || '5.3.x'

TEST_GEMS_DIR = File.join(PROJECT_ROOT, 'vendor', 'test_gems')
TEST_BUNDLE_DIR = File.join(PROJECT_ROOT, 'vendor', 'test_bundle')

RAKE_ROOT = File.expand_path(File.dirname(__FILE__))

GEM_SOURCE = ENV['GEM_SOURCE'] || "https://artifactory.delivery.puppetlabs.net/artifactory/api/gems/rubygems/"

def assemble_default_beaker_config
  if ENV["BEAKER_CONFIG"]
    return ENV["BEAKER_CONFIG"]
  end

  platform = ENV['PLATFORM']
  layout = ENV['LAYOUT']

  if platform and layout
    beaker_config = "#{ACCEPTANCE_ROOT}/config/beaker/jenkins/"
    beaker_config += "#{platform}-#{layout}.cfg"
  else
    abort "Must specify an appropriate value for BEAKER_CONFIG. See acceptance/README.md"
  end

  return beaker_config
end

def setup_smoke_hosts_config
  sh "bundle exec beaker-hostgenerator centos7-64m-64a > acceptance/scripts/hosts.cfg"
end

def basic_smoke_test(package_version)
  beaker = "PACKAGE_BUILD_VERSION=#{package_version}"
  beaker += " bundle exec beaker --debug --root-keys --repo-proxy"
  beaker += " --preserve-hosts always"
  beaker += " --type aio"
  beaker += " --helper acceptance/lib/helper.rb"
  beaker += " --options-file #{BEAKER_OPTIONS_FILE}"
  beaker += " --load-path acceptance/lib"
  beaker += " --config acceptance/scripts/hosts.cfg"
  beaker += " --keyfile ~/.ssh/id_rsa-acceptance"
  beaker += " --pre-suite acceptance/suites/pre_suite/foss"
  beaker += " --post-suite acceptance/suites/post_suite"
  beaker += " --tests acceptance/suites/tests/00_smoke"

  sh beaker
end

# TODO: this could be DRY'd up with the method above, but it seemed like it
# might make it a little harder to read and didn't seem worth the effort yet
def re_run_basic_smoke_test
  beaker = "bundle exec beaker --debug --root-keys --repo-proxy"
  beaker += " --preserve-hosts always"
  beaker += " --type aio"
  beaker += " --helper acceptance/lib/helper.rb"
  beaker += " --options-file #{BEAKER_OPTIONS_FILE}"
  beaker += " --load-path acceptance/lib"
  beaker += " --config acceptance/scripts/hosts.cfg"
  beaker += " --keyfile ~/.ssh/id_rsa-acceptance"
  beaker += " --tests acceptance/suites/tests/00_smoke"

  sh beaker
end

def jenkins_passing_json_parsed
  passing_url = "http://builds.delivery.puppetlabs.net/passing-agent-SHAs/api/v1/json/report-#{PUPPET_AGENT_BRANCH}"
  uri = URI.parse(passing_url)
  begin
    # DO NOT use uri-open if accepting user input for the uri
    #   we've done some simple correction here,
    #   but not enough to cleanse malicious user input
    jenkins_result = uri.open(redirect: false)
  rescue OpenURI::HTTPError => e
    abort "ERROR: Could not get last passing run data for #{PUPPET_AGENT_BRANCH} of puppet-agent: '#{e.message}'"
  end

  begin
    jenkins_result_parsed = JSON.parse(jenkins_result.read)
  rescue JSON::ParserError => e
    abort "ERROR: Could not get valid json for last passing run of #{PUPPET_AGENT_BRANCH}: '#{e.message}'"
  end
end

def lookup_passing_puppetagent_sha(my_jenkins_passing_json)
  begin
    my_jenkins_passing_json['suite-commit']
  rescue => e
    abort "ERROR: Could not get last passing suite-commit value for #{PUPPET_AGENT_BRANCH}\n\n  #{e}"
  end
end
def lookup_passing_puppet_sha(my_jenkins_passing_json)
  begin
    my_jenkins_passing_json['puppet']
  rescue => e
    abort "ERROR: Could not get puppet's last passing SHA for #{PUPPET_AGENT_BRANCH}\n\n  #{e}"
  end
end

def replace_puppet_pins(passing_puppetagent_sha)
  # read beaker options hash from its file
  puts("replacing puppet-agent SHA in #{BEAKER_OPTIONS_FILE} " \
       "with #{passing_puppetagent_sha}")
  beaker_options_from_file = eval(File.read(BEAKER_OPTIONS_FILE))
  # add puppet-agent version value
  beaker_options_from_file[:puppet_build_version] = passing_puppetagent_sha
  File.write(BEAKER_OPTIONS_FILE, beaker_options_from_file.pretty_inspect)
end

namespace :puppet_submodule do
  desc 'update puppet submodule commit'
  task :update_puppet_version do
    #  ensure we fetch here, or the describe done later could be wrong
    my_jenkins_passing_json = jenkins_passing_json_parsed
    git_checkout_command = "cd #{PUPPET_SUBMODULE_PATH} && git fetch origin && " \
      "git checkout #{lookup_passing_puppet_sha(my_jenkins_passing_json)}"
    puts("checking out known passing puppet version in submodule: `#{git_checkout_command}`")
    system(git_checkout_command)
    # replace puppet-agent sha pin in beaker options file
    replace_puppet_pins(lookup_passing_puppetagent_sha(my_jenkins_passing_json))
  end
  desc 'commit and push; CAUTION: WILL commit and push, upstream, local changes to the puppet submodule and acceptance options'
  task :commit_push do
    git_commit_command = "git checkout #{PUPPETSERVER_BRANCH} && git add #{PUPPET_SUBMODULE_PATH} " \
      "&& git add #{BEAKER_OPTIONS_FILE} && git commit -m '(maint) update puppet submodule version and agent pin'"
    git_push_command = "git checkout #{PUPPETSERVER_BRANCH} && git push origin HEAD:#{PUPPETSERVER_BRANCH}"
    puts "committing submodule and agent pin via: `#{git_commit_command}`"
    system(git_commit_command)
    puts "pushing submodule and agent pin via: `#{git_push_command}`"
    system(git_push_command)
  end
  desc 'update puppet versions and commit and push; CAUTION: WILL commit and push, upstream, local changes to the puppet submodule and acceptance options'
  task :update_puppet_version_w_push => [:update_puppet_version, :commit_push]
end

namespace :spec do
  task :init do
    if ! Dir.exists? TEST_GEMS_DIR
      ## Install bundler
      ## Line 1 launches the JRuby that we depend on via leiningen
      ## Line 2 programmatically runs 'gem install bundler' via the gem command that comes with JRuby
      gem_install_bundler = <<-CMD
      GEM_HOME='#{TEST_GEMS_DIR}' GEM_PATH='#{TEST_GEMS_DIR}' \
      lein run -m org.jruby.Main \
      -e 'load "META-INF/jruby.home/bin/gem"' install -i '#{TEST_GEMS_DIR}' --no-rdoc --no-ri bundler --source '#{GEM_SOURCE}'
      CMD
      sh gem_install_bundler

      path = ENV['PATH']
      ## Install gems via bundler
      ## Line 1 makes sure that our local bundler script is on the path first
      ## Line 2 tells bundler to use puppet's Gemfile
      ## Line 3 tells JRuby where to look for gems
      ## Line 4 launches the JRuby that we depend on via leiningen
      ## Line 5 runs our bundle install script
      bundle_install = <<-CMD
      PATH='#{TEST_GEMS_DIR}/bin:#{path}' \
      BUNDLE_GEMFILE='#{PUPPET_SRC}/Gemfile' \
      GEM_HOME='#{TEST_GEMS_DIR}' GEM_PATH='#{TEST_GEMS_DIR}' \
      lein run -m org.jruby.Main \
<<<<<<< HEAD
        -S bundle install --without extra development --path='#{TEST_BUNDLE_DIR}' --retry=3
=======
        -S bundle install --without extra development packaging --path='#{TEST_BUNDLE_DIR}'
>>>>>>> 4757cad9
      CMD
      sh bundle_install
    end
  end
end

desc "Run rspec tests"
task :spec => ["spec:init"] do
  ## Run RSpec via our JRuby dependency
  ## Line 1 tells bundler to use puppet's Gemfile
  ## Line 2 tells JRuby where to look for gems
  ## Line 3 launches the JRuby that we depend on via leiningen
  ## Line 4 adds all our Ruby source to the JRuby LOAD_PATH
  ## Line 5 runs our rspec wrapper script
  ## <sarcasm-font>dang ole real easy man</sarcasm-font>
  run_rspec_with_jruby = <<-CMD
    BUNDLE_GEMFILE='#{PUPPET_SRC}/Gemfile' \
    GEM_HOME='#{TEST_GEMS_DIR}' GEM_PATH='#{TEST_GEMS_DIR}' \
    lein run -m org.jruby.Main \
      -I'#{PUPPET_LIB}' -I'#{PUPPET_SPEC}' -I'#{FACTER_LIB}' -I'#{PUPPET_SERVER_RUBY_SRC}' \
      ./spec/run_specs.rb
  CMD
  sh run_rspec_with_jruby
end

namespace :test do

  namespace :acceptance do
    desc "Run beaker based acceptance tests"
    task :beaker do |t, args|

      # variables that take a limited set of acceptable strings
      type = ENV["BEAKER_TYPE"] || "pe"

      # variables that take pathnames
      beakeropts = ENV["BEAKER_OPTS"] || ""
      presuite = ENV["BEAKER_PRESUITE"] || "#{ACCEPTANCE_ROOT}/suites/pre_suite/#{type}"
      postsuite = ENV["BEAKER_POSTSUITE"] || ""
      helper = ENV["BEAKER_HELPER"] || "#{ACCEPTANCE_ROOT}/lib/helper.rb"
      testsuite = ENV["BEAKER_TESTSUITE"] || "#{ACCEPTANCE_ROOT}/suites/tests"
      loadpath = ENV["BEAKER_LOADPATH"] || ""
      options = ENV["BEAKER_OPTIONSFILE"] || "#{ACCEPTANCE_ROOT}/config/beaker/options.rb"

      # variables requiring some assembly
      config = assemble_default_beaker_config

      beaker = "beaker "

      beaker += " -c #{config}"
      beaker += " --helper #{helper}"
      beaker += " --type #{type}"

      beaker += " --options-file #{options}" if options != ''
      beaker += " --load-path #{loadpath}" if loadpath != ''
      beaker += " --pre-suite #{presuite}" if presuite != ''
      beaker += " --post-suite #{postsuite}" if postsuite != ''
      beaker += " --tests " + testsuite if testsuite != ''

      beaker += " " + beakeropts

      sh beaker
    end

    desc "Do an ezbake build, and then a beaker smoke test off of that build, preserving the vmpooler host"
    task :bakeNbeak do
      package_version = nil

      Open3.popen3("lein with-profile ezbake ezbake build 2>&1") do |stdin, stdout, stderr, thread|
        # sleep 5
        # puts "STDOUT IS: #{stdout}"
        success = true
        stdout.each do |line|
          if match = line.match(%r|^Your packages will be available at http://builds.delivery.puppetlabs.net/puppetserver/(.*)$|)
            package_version = match[1]
          elsif line =~ /^Packaging FAILURE\s*$/
            success = false
          end
          puts line
        end
        exit_code = thread.value
        if success == true
          puts "PACKAGE VERSION IS #{package_version}"
        else
          puts "\n\nPACKAGING FAILED!  exit code is '#{exit_code}'.  STDERR IS:"
          puts stderr.read
          exit 1
        end
      end

      begin
        setup_smoke_hosts_config()
        basic_smoke_test(package_version)
      rescue => e
        puts "\n\nJOB FAILED; PACKAGE VERSION WAS: #{package_version}\n\n"
        raise e
      end
    end

    desc "Do a basic smoke test, using the package version specified by PACKAGE_BUILD_VERSION, preserving the vmpooler host"
    task :smoke do
      package_version = ENV["PACKAGE_BUILD_VERSION"]
      unless package_version
        STDERR.puts("'smoke' task requires PACKAGE_BUILD_VERSION environment variable")
        exit 1
      end
      setup_smoke_hosts_config()
      basic_smoke_test(package_version)
    end

    desc "Re-run the basic smoke test on the host preserved from a previous run of the 'smoke' task"
    task :resmoke do
      re_run_basic_smoke_test()
    end

  end
end

begin
  require 'packaging'
  Pkg::Util::RakeUtils.load_packaging_tasks
rescue LoadError => e
  puts "Error loading packaging rake tasks: #{e}"
end<|MERGE_RESOLUTION|>--- conflicted
+++ resolved
@@ -175,11 +175,7 @@
       BUNDLE_GEMFILE='#{PUPPET_SRC}/Gemfile' \
       GEM_HOME='#{TEST_GEMS_DIR}' GEM_PATH='#{TEST_GEMS_DIR}' \
       lein run -m org.jruby.Main \
-<<<<<<< HEAD
-        -S bundle install --without extra development --path='#{TEST_BUNDLE_DIR}' --retry=3
-=======
-        -S bundle install --without extra development packaging --path='#{TEST_BUNDLE_DIR}'
->>>>>>> 4757cad9
+        -S bundle install --without extra development packaging --path='#{TEST_BUNDLE_DIR}' --retry=3
       CMD
       sh bundle_install
     end

--- conflicted
+++ resolved
@@ -499,10 +499,7 @@
         ca-settings (testutils/ca-settings (str tmp-confdir "/ssl/ca"))]
 
     (retrieve-ca-cert! (:cacert ca-settings) (:localcacert settings))
-<<<<<<< HEAD
     (retrieve-ca-crl! (:cacrl ca-settings) (:hostcrl settings))
-=======
->>>>>>> d623c77a
     (initialize-master-ssl! settings "master" ca-settings)
 
     (testing "Generated SSL file"
@@ -557,6 +554,44 @@
                  (re-pattern (str "Missing:\n" path))
                  (initialize-master-ssl! settings "master" ca-settings)))
             (fs/copy copy path)))))))
+
+(deftest initialize-master-ssl!-test-with-keylength-settings
+  (let [tmp-confdir (fs/copy-dir confdir (ks/temp-dir))
+        settings (-> (testutils/master-settings tmp-confdir)
+                     (assoc :keylength 768))
+        ca-settings (assoc (testutils/ca-settings (str tmp-confdir "/ssl/ca")) :keylength 768)]
+
+  (retrieve-ca-cert! (:cacert ca-settings) (:localcacert settings))
+  (initialize-master-ssl! settings "master" ca-settings)
+
+  (testing "hostprivkey should have correct keylength"
+    (let [key (-> settings :hostprivkey utils/pem->private-key)]
+      (is (utils/private-key? key))
+      (is (= 768 (utils/keylength key)))))
+
+  (testing "hostpubkey should have correct keylength"
+    (let [key (-> settings :hostpubkey utils/pem->public-key)]
+      (is (utils/public-key? key))
+      (is (= 768 (utils/keylength key)))))))
+
+(deftest initialize-master-ssl!-test-with-incorrect-keylength
+  (let [tmp-confdir (fs/copy-dir confdir (ks/temp-dir))
+        settings (testutils/master-settings tmp-confdir)
+        ca-settings (testutils/ca-settings (str tmp-confdir "/ssl/ca"))]
+
+    (retrieve-ca-cert! (:cacert ca-settings) (:localcacert settings))
+
+    (testing "should throw an error message with too short keylength"
+      (is (thrown-with-msg?
+        InvalidParameterException
+        #".*RSA keys must be at least 512 bits long.*"
+          (initialize-master-ssl! (assoc settings :keylength 128) "master" ca-settings))))
+
+    (testing "should throw an error message with too large keylength"
+      (is (thrown-with-msg?
+        InvalidParameterException
+        #".*RSA keys must be no longer than 16384 bits.*"
+          (initialize-master-ssl! (assoc settings :keylength 32768) "master" ca-settings))))))
 
 (deftest initialize-master-ssl!-test-with-keylength-settings
   (let [tmp-confdir (fs/copy-dir confdir (ks/temp-dir))

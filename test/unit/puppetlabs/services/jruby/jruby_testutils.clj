--- conflicted
+++ resolved
@@ -2,17 +2,14 @@
   (:require [puppetlabs.services.jruby.jruby-puppet-core :as jruby-core]
             [me.raynes.fs :as fs]
             [puppetlabs.services.jruby.puppet-environments :as puppet-env]
-<<<<<<< HEAD
-            [clojure.tools.logging :as log]))
-=======
             [puppetlabs.services.jruby.jruby-puppet-schemas :as jruby-schemas]
             [puppetlabs.services.jruby.jruby-puppet-internal :as jruby-internal]
-            [schema.core :as schema])
+            [schema.core :as schema]
+            [clojure.tools.logging :as log])
   (:import (com.puppetlabs.puppetserver JRubyPuppet JRubyPuppetResponse PuppetProfiler)
            (org.jruby.embed ScriptingContainer LocalContextScope)
            (puppetlabs.services.jruby.jruby_puppet_schemas JRubyPuppetInstance)
            (clojure.lang IFn)))
->>>>>>> d623c77a
 
 ;;;;;;;;;;;;;;;;;;;;;;;;;;;;;;;;;;;;;;;;;;;;;;;;;;;;;;;;;;;;;;;;;;;;;;;;;;;;;;;
 ;; Constants
@@ -21,16 +18,10 @@
 (def gem-home "./target/jruby-gem-home")
 
 (def conf-dir "./target/master-conf")
-<<<<<<< HEAD
 (def code-dir "./target/master-code")
 (def var-dir "./target/master-var")
 (def run-dir "./target/master-var/run")
 (def log-dir "./target/master-var/log")
-=======
-(def var-dir "./target/master-var")
-
-(def gem-home "./target/jruby-gem-home")
->>>>>>> d623c77a
 
 ;;;;;;;;;;;;;;;;;;;;;;;;;;;;;;;;;;;;;;;;;;;;;;;;;;;;;;;;;;;;;;;;;;;;;;;;;;;;;;;
 ;; JRubyPuppet Test fixtures
@@ -75,21 +66,15 @@
   differs slightly from the raw format that would be read from config files
   on disk.)"
   ([]
-<<<<<<< HEAD
-   {:ruby-load-path  ruby-load-path
-    :gem-home        gem-home
-    :master-conf-dir conf-dir
-    :master-code-dir code-dir
-    :master-var-dir  var-dir
-    :master-run-dir  run-dir
-    :master-log-dir  log-dir})
-=======
-   (jruby-core/initialize-config
-     {:jruby-puppet {:gem-home        gem-home
-                     :master-conf-dir conf-dir
-                     :master-var-dir  var-dir}
-      :os-settings  {:ruby-load-path ruby-load-path}}))
->>>>>>> d623c77a
+    (jruby-core/initialize-config
+      {:jruby-puppet 
+       {:ruby-load-path  ruby-load-path
+        :gem-home        gem-home
+        :master-conf-dir conf-dir
+        :master-code-dir code-dir
+        :master-var-dir  var-dir
+        :master-run-dir  run-dir
+        :master-log-dir  log-dir}}))
   ([options]
    (merge (jruby-puppet-config) options)))
 
@@ -127,7 +112,7 @@
    id :- schema/Int
    config :- jruby-schemas/JRubyPuppetConfig
    flush-instance-fn :- IFn
-   profiler :- (schema/maybe PuppetProfiler)]
+   _ :- (schema/maybe PuppetProfiler)]
   (let [instance (jruby-schemas/map->JRubyPuppetInstance
                    {:pool                 pool
                     :id                   id

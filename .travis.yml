--- conflicted
+++ resolved
@@ -1,18 +1,7 @@
 language: clojure
 lein: 2.8.1
 dist: trusty
-<<<<<<< HEAD
-# see https://www.deps.co/guides/travis-ci-latest-java/ certificate issues
-matrix:
-  include:
-    - jdk: openjdk10
-      before_install:
-       - rm "${JAVA_HOME}/lib/security/cacerts"
-       - ln -s /etc/ssl/certs/java/cacerts "${JAVA_HOME}/lib/security/cacerts"
-    - jdk: oraclejdk8
-=======
 sudo: required
->>>>>>> c3dce323
 script:
   - ./ext/travisci/test.sh
   - $TRAVIS_BUILD_DIR/ext/travisci/secscan.sh "$TRAVIS_BUILD_DIR/src/clj" "clj"

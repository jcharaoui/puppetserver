--- conflicted
+++ resolved
@@ -30,11 +30,7 @@
     puppet_build_version = get_option_value(options[:puppet_build_version],
                          nil, "Puppet Agent Development Build Version",
                          "PUPPET_BUILD_VERSION",
-<<<<<<< HEAD
-                         "88cc1359c2ef3ebaa965fbb5af3f64e61684cd4c",
-=======
                          nil,
->>>>>>> c2bd3e8d
                          :string)
 
     # puppetdb version corresponds to packaged development version located at:
@@ -182,7 +178,6 @@
     else
       abort("Invalid install type: " + test_config[:puppetserver_install_type])
     end
-    maybe_configure_jruby9k
   end
 
   def install_puppet_server_deps
@@ -196,31 +191,6 @@
     end
   end
 
-<<<<<<< HEAD
-=======
-  def maybe_configure_jruby9k
-    puppetservice = options['puppetservice']
-    defaults_file = get_defaults_file
-    use_jruby_9k = ENV['USE_JRUBY_9K']
-
-    if use_jruby_9k.to_s.empty? || use_jruby_9k[0].casecmp('y') != 0
-      logger.info("USE_JRUBY_9K not set to 'Y' so using default JRuby")
-    else
-      step 'Enable JRuby 9k and restart puppetserver' do
-        on(master, "echo 'JRUBY_JAR=${INSTALL_DIR}/jruby-9k.jar' >> #{defaults_file}")
-        on(master, "service #{puppetservice} restart")
-
-        puppet_server_pid=on(master, "pgrep -f puppet-server-release.jar").stdout.chomp
-        jruby_9k_pid=on(master, "pgrep -f jruby-9k.jar").stdout.chomp
-
-        refute_empty(puppet_server_pid, 'Unable to get puppetserver pid')
-        assert_equal(puppet_server_pid, jruby_9k_pid,
-                     'puppetserver process does not appear to be using JRuby 9k')
-      end
-    end
-  end
-
->>>>>>> c2bd3e8d
   def get_defaults_file
     package_name = options['puppetserver-package']
     variant, _, _, _ = master['platform'].to_array
@@ -464,7 +434,6 @@
   def metrics_fields
     %w( count max min mean stddev p50 p75 p95 )
   end
-<<<<<<< HEAD
 
   def standard_metrics
     %w(
@@ -521,64 +490,6 @@
     )
   end
 
-=======
-
-  def standard_metrics
-    %w(
-      compiler
-      compiler.find_facts
-      compiler.find_node
-      functions
-      http.active-histo
-      http.puppet-v3-catalog-.*.-requests
-      http.puppet-v3-environment-.*.-requests
-      http.puppet-v3-environment_classes-.*.-requests
-      http.puppet-v3-environments-requests
-      http.puppet-v3-file_bucket_file-.*.-requests
-      http.puppet-v3-file_content-.*.-requests
-      http.puppet-v3-file_metadata-.*.-requests
-      http.puppet-v3-file_metadatas-.*.-requests
-      http.puppet-v3-node-.*.-requests
-      http.puppet-v3-report-.*.-requests
-      http.puppet-v3-static_file_content-.*.-requests
-      http.total-requests
-      jruby.borrow-timer
-      jruby.free-jrubies-histo
-      jruby.lock-held-timer
-      jruby.lock-wait-timer
-      jruby.requested-jrubies-histo
-      jruby.wait-timer
-    )
-  end
-
-  def single_field_metrics
-    %w(
-      http.active-requests.count
-      http.puppet-v3-catalog-.*.-percentage
-      http.puppet-v3-environment-.*.-percentage
-      http.puppet-v3-environment_classes-.*.-percentage
-      http.puppet-v3-environments-percentage
-      http.puppet-v3-file_bucket_file-.*.-percentage
-      http.puppet-v3-file_content-.*.-percentage
-      http.puppet-v3-file_metadata-.*.-percentage
-      http.puppet-v3-file_metadatas-.*.-percentage
-      http.puppet-v3-node-.*.-percentage
-      http.puppet-v3-report-.*.-percentage
-      http.puppet-v3-static_file_content-.*.-percentage
-      http.puppet-v3-status-.*.-percentage
-      num-cpus
-      uptime
-      jruby.borrow-count.count
-      jruby.borrow-retry-count.count
-      jruby.borrow-timeout-count.count
-      jruby.request-count.count
-      jruby.return-count.count
-      jruby.num-free-jrubies
-      jruby.num-jrubies
-    )
-  end
-
->>>>>>> c2bd3e8d
   # returns an array of default metrics by building the standard field based
   # metrics, then appending the single field metrics
   def build_default_metrics

require 'beaker/dsl/install_utils'

module PuppetServerExtensions

  # Configuration code largely obtained from:
  # https://github.com/puppetlabs/classifier/blob/master/integration/helper.rb
  #
  def self.initialize_config(options)
    base_dir = File.join(File.dirname(__FILE__), '..')

    install_type = get_option_value(options[:puppetserver_install_type],
      [:git, :package], "install type", "PUPPETSERVER_INSTALL_TYPE", :package, :symbol)

    install_mode =
        get_option_value(options[:puppetserver_install_mode],
                         [:install, :upgrade], "install mode",
                         "PUPPETSERVER_INSTALL_MODE", :install, :symbol)

    puppetserver_version =
        get_option_value(options[:puppetserver_version],
                         nil, "Puppet Server Version",
                         "PUPPETSERVER_VERSION", nil, :string)

<<<<<<< HEAD
=======
    puppet_version = get_option_value(options[:puppet_version],
                         nil, "Puppet Version", "PUPPET_VERSION",
                         "4.10.12",
                         :string) ||
                         get_puppet_version

>>>>>>> f01d0277
    # puppet-agent version corresponds to packaged development version located at:
    # http://builds.delivery.puppetlabs.net/puppet-agent/
    puppet_build_version = get_option_value(options[:puppet_build_version],
                         nil, "Puppet Agent Development Build Version",
                         "PUPPET_BUILD_VERSION",
<<<<<<< HEAD
                         "1.10.9",
=======
                         "1.10.14",
>>>>>>> f01d0277
                         :string)

    # puppetdb version corresponds to packaged development version located at:
    # http://builds.delivery.puppetlabs.net/puppetdb/
    puppetdb_build_version =
      get_option_value(options[:puppetdb_build_version], nil,
                       "PuppetDB Version", "PUPPETDB_BUILD_VERSION", "4.1.0", :string)

    @config = {
      :base_dir => base_dir,
      :puppetserver_install_type => install_type,
      :puppetserver_install_mode => install_mode,
      :puppetserver_version => puppetserver_version,
      :puppet_build_version => puppet_build_version,
      :puppetdb_build_version => puppetdb_build_version,
    }

    pp_config = PP.pp(@config, "")

    Beaker::Log.notify "Puppet Server Acceptance Configuration:\n\n#{pp_config}\n\n"
  end

  # PuppetDB development packages aren't available on as many platforms as
  # Puppet Server's packages, so we need to restrict the PuppetDB-related
  # testing to a subset of the platforms.
  # This guards both the installation of the PuppetDB package repository file
  # and the running of the PuppetDB test(s).
  def puppetdb_supported_platforms()
    [
      /debian-7/,
      /debian-8/,
      /el/, # includes cent6,7 and redhat6,7
      /ubuntu-12/,
      /ubuntu-14/,
      /ubuntu-16/,
    ]
  end

  class << self
    attr_reader :config
  end

  # Return the configuration hash initialized by
  # PuppetServerExtensions.initialize_config
  #
  def test_config
    PuppetServerExtensions.config
  end

  def self.get_option_value(value, legal_values, description,
    env_var_name = nil, default_value = nil, value_type = :symbol)

    # precedence is environment variable, option file, default value
    value = ((env_var_name && ENV[env_var_name]) || value || default_value)
    if value == "" and value_type == :string
      value = default_value
    elsif value and value_type == :symbol
      value = value.to_sym
    end

    unless legal_values.nil? or legal_values.include?(value)
      raise ArgumentError, "Unsupported #{description} '#{value}'"
    end

    value
  end

  def puppetserver_initialize_ssl
    hostname = on(master, 'facter hostname').stdout.strip
    fqdn = on(master, 'facter fqdn').stdout.strip

    step "Clear SSL on all hosts"
    hosts.each do |host|
      ssldir = on(host, puppet('agent --configprint ssldir')).stdout.chomp
      on(host, "rm -rf '#{ssldir}'/*")
    end

    step "Server: Start Puppet Server"
      old_retries = master['master-start-curl-retries']
      master['master-start-curl-retries'] = 300
      with_puppet_running_on(master, "main" => { "autosign" => true, "dns_alt_names" => "puppet,#{hostname},#{fqdn}", "verbose" => true, "daemonize" => true }) do

        hosts.each do |host|
          step "Agents: Run agent --test first time to gen CSR"
          on host, puppet("agent --test --server #{master}"), :acceptable_exit_codes => [0]
        end

      end
      master['master-start-curl-retries'] = old_retries
  end

  def puppet_server_collect_data(host, relative_path)
    variant, version, _, _ = master['platform'].to_array

    # This is an ugly hack to accomodate the difficulty around getting systemd
    # to output the daemon's standard out to the same place that the init
    # scripts typically do.
    use_journalctl = false
    case variant
    when /^fedora$/
      if version.to_i >= 15
        use_journalctl = true
      end
    when /^(el|centos)$/
      if version.to_i >= 7
        use_journalctl = true
      end
    when /^ubuntu$/
      if version.to_i >= 15
        use_journalctl = true
      end
    when /^sles$/
      if version.to_i >= 12
        use_journalctl = true
      end
    end

    destination = File.join("./log/latest/puppetserver/", relative_path)
    FileUtils.mkdir_p(destination)
    scp_from master, "/var/log/puppetlabs/puppetserver/puppetserver.log", destination
    if use_journalctl
      puppetserver_daemon_log = on(master, "journalctl -u puppetserver", :acceptable_exit_codes => [0,1]).stdout.strip
      destination = File.join(destination, "puppetserver-daemon.log")
      File.open(destination, 'w') {|file| file.puts puppetserver_daemon_log }
    else
      scp_from master, "/var/log/puppetlabs/puppetserver/puppetserver-daemon.log", destination
    end
  end

  def install_puppet_server (host, make_env={})
    case test_config[:puppetserver_install_type]
    when :package
      install_package host, 'puppetserver'
    when :git
      project_version = 'puppetserver-version='
      project_version += test_config[:puppetserver_version] ||
        `lein with-profile ci pprint :version | tail -n 1 | cut -d\\" -f2`
      install_from_ezbake host, 'puppetserver', project_version, make_env
    else
      abort("Invalid install type: " + test_config[:puppetserver_install_type])
    end
  end

  def get_defaults_var(host, varname)
    package_name = options['puppetserver-package']
    variant, version, _, _ = master['platform'].to_array

    case variant
    when /^(fedora|el|centos|sles)$/
      defaults_dir = "/etc/sysconfig/"
    when /^(debian|ubuntu)$/
      defaults_dir = "/etc/default/"
    else
      logger.warn("#{platform}: Unsupported platform for puppetserver.")
    end

    defaults_file = File.join(defaults_dir, package_name)

    on(host, "source #{defaults_file}; echo -n $#{varname}")
    stdout
  end

  # If we are getting the certificate for the first time, store it in the
  # beaker host options hash.  Else, return the stored certificate from the
  # beaker host options hash
  def get_cert(host)
    if host.host_hash[:cert].class == OpenSSL::X509::Certificate then
      return host.host_hash[:cert]
    else
      cert = encode_cert(host, host.puppet['hostcert'])
      host.host_hash[:cert] = cert
      return cert
    end
  end

  # Convert the contents of the certificate file in cert_file on the host
  # specified by cert_host into an X.509 certificate and return it
  # cert_host: The host whose cert you want
  # cert_file: The specific cert file you want
  # silent   : Suppress Beaker's output; set to false to see it
  def encode_cert(cert_host, cert_file, silent = true)
    rawcert = on(cert_host, "cat #{cert_file}", {:silent => silent}).stdout.strip
    OpenSSL::X509::Certificate.new(rawcert)
  end

  # Gets the key from the host hash if it is present, other wise uses
  # the encode_key method to get the key from the host, and stores it in the
  # host hash
  def get_key(host)
    if host.host_hash[:key].class == OpenSSL::PKey::RSA then
      return host.host_hash[:key]
    else
      key = encode_key(host, host.puppet['hostprivkey'])
      host.host_hash[:key] = key
      return key
    end
  end

  # Convert the contents of the private key file in key_file on the host
  # specified by key_host into an RSA private key and return it
  # key_host: The host whose key you want
  # key_file: The specific key file you want
  # silent  : Suppress Beaker's output; set to false to see it
  def encode_key(key_host, key_file, silent = true)
    rawkey = on(key_host, "cat #{key_file}", {:silent => silent}).stdout.strip
    OpenSSL::PKey::RSA.new(rawkey)
  end

  # Issue an HTTP request and return the Net::HTTPResponse object. Lifted from
  # https://github.com/puppetlabs/pe_acceptance_tests/blob/2015.3.x/lib/http_calls.rb
  # and slightly modified.
  # url: (String) URL to poke
  # method: (Symbol) :post, :get
  # cert: (OpenSSL::X509::Certificate, nil) The certificate to
  #       use for authentication.
  # key: (OpenSSL::PKey::RSA, nil) The private key to use for
  #      authentication
  # body: (String) Request body (default empty)
  require 'net/http'
  require 'uri'
  def https_request(url, request_method, cert = nil, key = nil, body = nil, options = {})
    # Make insecure https request
    uri = URI.parse(url)
    http = Net::HTTP.new(uri.host, uri.port)

    if cert
      if cert.is_a?(OpenSSL::X509::Certificate)
        http.cert = cert
      else
        raise TypeError, "cert must be an OpenSSL::X509::Certificate object, not #{cert.class}"
      end
    end

    if key
      if key.is_a?(OpenSSL::PKey::RSA)
        http.key = key
      else
        raise TypeError, "key must be an OpenSSL::PKey:RSA object, not #{key.class}"
      end
    end

    http.use_ssl = true
    http.verify_mode = OpenSSL::SSL::VERIFY_NONE
    http.read_timeout = options[:read_timeout] if options[:read_timeout]

    if request_method == :post
      request = Net::HTTP::Post.new(uri.request_uri)
      # Needs the content type even though no data is being sent
      request.content_type = 'application/json'
      request.body = body
    else
      request = Net::HTTP::Get.new(uri.request_uri)
    end

    start = Time.now
    response = http.request(request)
    stop = Time.now

    logger.debug "Remote took #{stop - start} to respond"
    response
  end

  def reload_server(host = master, opts = {})
    service = options['puppetservice']
    on(host, "service #{service} reload", opts)
  end

  def apply_one_hocon_setting(hocon_host,
                              hocon_file_path,
                              hocon_setting,
                              hocon_value)
    hocon_manifest =<<-EOF.gsub(/^ {6}/, '')
      hocon_setting { "#{hocon_setting}":
        ensure => present,
        path => "#{hocon_file_path}",
        setting => "#{hocon_setting}",
        value => #{hocon_value},
      }
    EOF
    apply_manifest_on(hocon_host, hocon_manifest,
                      {:acceptable_exit_codes => [0,2]})
  end

  def delete_one_hocon_setting(hocon_host,
                               hocon_file_path,
                               hocon_setting)
    hocon_manifest =<<-EOF.gsub(/^ {6}/, '')
      hocon_setting { "#{hocon_setting}":
        ensure => absent,
        path => "#{hocon_file_path}",
        setting => "#{hocon_setting}",
      }
    EOF
    apply_manifest_on(hocon_host, hocon_manifest,
                      {:acceptable_exit_codes => [0,2]})
  end

  # appends match-requests to TK auth.conf
  #   Provides many defaults so that users of this method can simply
  #   and easily allow a host in TK auth.conf
  #
  # NOTE: This method allows the caller to define invalid TK auth rules
  # by design.
  #
  #   TK Auth is documented here:
  #   https://github.com/puppetlabs/puppetserver/blob/master
  #   /documentation/config_file_auth.md
  #
  #   Arguments:
  #   cn:     The cannonical name, usually put in an "allow" or "deny"
  #   name:   The friendly name of the match-request
  #   host:   The system under test.  Typcially master.
  #   allow:  hostname, glob, or regex lookback to allow.
  #   allow_unauthenticated:
  #           Boolean value.  Only adds the allow-unauthenticated behavior if
  #           true.
  #   deny:   hostname, glob or regex lookback to deny
  #   sort_order:
  #   path:
  #   type:   Valid values are 'path' or 'regex'
  #   method: Should accept string or array or strings.
  #           Valid strings include 'head', 'get', 'put', 'post', 'delete'
  #
  require 'hocon/config_factory'
  def append_match_request(args)
    cn                    = args[:cn]            #The cannonical name to allow.
    name                  = args[:name] || args[:cn]  #friendly name.
    host                  = args[:host] || master
    allow                 = args[:allow]|| args[:cn]
    allow_unauthenticated = args[:allow_unauthenticated] || false
    deny                  = args[:deny] || false
    sort_order            = args[:sort_order] || 77
    path                  = args[:path] || '/'
    type                  = args[:type] || 'path'
    default_http_methods  = ['head', 'get', 'put', 'post', 'delete']
    method                = args[:method] || default_http_methods
    query_params          = args[:query_params] || {}
    #TODO: handle TK-293 X509 extensions.
    authconf_file         = args[:authconf_file] ||
	options[:'puppetserver-confdir']+'/auth.conf'

    match_request = { 'match-request' =>
       {  'path'        => path,
          'type'        => type,
          'method'      => method,
       },
       'sort-order'  => sort_order,
       'name'        => name
       }

    #Note: If you set 'allow', 'allow-unauthenticated', and 'deny' you will
    #have an invalid match-request.
    match_request.merge!('allow' => allow) if allow
    match_request.merge!('allow-unauthenticated' => true) if allow_unauthenticated
    match_request.merge!('deny' => deny) if deny

    authconf_text = on(master, "cat #{authconf_file}").stdout
    authconf_hash = Hocon.parse(authconf_text)
    authconf_hash['authorization']['rules'] << match_request

    modify_tk_config(host, authconf_file, authconf_hash, true)
  end


end

Beaker::TestCase.send(:include, PuppetServerExtensions)<|MERGE_RESOLUTION|>--- conflicted
+++ resolved
@@ -21,25 +21,12 @@
                          nil, "Puppet Server Version",
                          "PUPPETSERVER_VERSION", nil, :string)
 
-<<<<<<< HEAD
-=======
-    puppet_version = get_option_value(options[:puppet_version],
-                         nil, "Puppet Version", "PUPPET_VERSION",
-                         "4.10.12",
-                         :string) ||
-                         get_puppet_version
-
->>>>>>> f01d0277
     # puppet-agent version corresponds to packaged development version located at:
     # http://builds.delivery.puppetlabs.net/puppet-agent/
     puppet_build_version = get_option_value(options[:puppet_build_version],
                          nil, "Puppet Agent Development Build Version",
                          "PUPPET_BUILD_VERSION",
-<<<<<<< HEAD
-                         "1.10.9",
-=======
                          "1.10.14",
->>>>>>> f01d0277
                          :string)
 
     # puppetdb version corresponds to packaged development version located at:

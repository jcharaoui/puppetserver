--- conflicted
+++ resolved
@@ -62,11 +62,6 @@
 
   end
 
-<<<<<<< HEAD
-=======
-step "Run puppet as puppet user to prevent permissions errors later."
-  puppet_apply_as_puppet_user
-
 step "Upgrade nss to version that is hopefully compatible with jdk version puppetserver will use." do
   nss_package=nil
   variant, _, _, _ = master['platform'].to_array
@@ -83,7 +78,6 @@
   end
 end
 
->>>>>>> 70bda086
 if (test_config[:puppetserver_install_mode] == :upgrade)
   step "Upgrade Puppet Server."
     upgrade_package(master, "puppetserver")
